////
Licensed to the Apache Software Foundation (ASF) under one or more
contributor license agreements.  See the NOTICE file distributed with
this work for additional information regarding copyright ownership.
The ASF licenses this file to You under the Apache License, Version 2.0
(the "License"); you may not use this file except in compliance with
the License.  You may obtain a copy of the License at

  http://www.apache.org/licenses/LICENSE-2.0

Unless required by applicable law or agreed to in writing, software
distributed under the License is distributed on an "AS IS" BASIS,
WITHOUT WARRANTIES OR CONDITIONS OF ANY KIND, either express or implied.
See the License for the specific language governing permissions and
limitations under the License.
////
= TinkerPop3 CHANGELOG

== TinkerPop 3.3.0 (Gremlin Symphony #40 in G Minor)

image::https://raw.githubusercontent.com/apache/tinkerpop/master/docs/static/images/gremlin-mozart.png[width=185]

[[release-3-3-9]]
=== TinkerPop 3.3.9 (Release Date: NOT OFFICIALLY RELEASED YET)

* Exposed response status attributes in a `ResponseError` in gremlin-javascript.
* Added `ImmutableExplanation` for a `TraversalExplanation` that just contains data.
* Added support for `UnaryOperator` and `BinaryOperator` for `Lambda` instances.
* Fixed `TraversalExplanation` deserialization in GraphSON 2 and 3 which was not supported before in Java.
* Added support for custom request headers in Python.
* Deprecated `scriptEvaluationTimeout` in favor of the more generic `evaluationTimeout`.
<<<<<<< HEAD
* Bumped jackson databind 2.9.9.3.
* Added `ReservedKeysVerificationStrategy` to allow warnings or exceptions when certain keys are used for properties.
* Added the `AbstractWarningVerificationStrategy` base class for "warning" style `VerificationStrategy` implementations.
* Refactored `EdgeLabelVerificationStrategy` to use `AbstractWarningVerificationStrategy`.
* Added `EdgeLabelVerificationStrategy` to Python.
=======
* Bumped jackson-databind to 2.9.10 due to CVE-2019-14379, CVE-2019-14540, CVE-2019-16335.
* Bumped jackson-annotations to 2.9.10 to align the version of jackson-databind.
* Bumped jackson-module-scala_2.11 to 2.9.10 to align the version of jackson-databind.
* Bumped scala-library and scala-reflect to 2.11.12 due to the upgrade of jackson-module-scala_2.11.
>>>>>>> aa955d56
* Fixed Java driver authentication problems when calling the driver from multiple threads.
* Modified Java driver to use IP address rather than hostname to create connections.
* Fixed potential for `NullPointerException` with empty identifiers in `GraphStep`.
* Postponed the timing of transport creation to `connection.write` in Gremlin Python.
* Made `EventStrategy` compatible with multi-valued properties.
* Changed `TraversalOpProcessor` to throw a `SERVER_ERROR_SCRIPT_EVALUATION` (597) if lambdas don't compile.
* Bumped `commons-compress` to 1.19 due to CVE-2018-11771.

[[release-3-3-8]]
=== TinkerPop 3.3.8 (Release Date: August 5, 2019)

* Provided support for `withComputer()` in gremlin-javascript.
* Deprecated remote traversal side-effect retrieval and related infrastructure.
* Bumped to Groovy 2.4.17.
* Bumped to Jackson Databind 2.9.9.1.
* Fixed bug with Python in `g:Date` of GraphSON where local time zone was being used during serialization/deserialization.
* Improved error messaging when an attempt is made to serialize multi-properties to GraphML.
* Deprecated multi/meta-property support in `Neo4jGraph`.
* Improved exception and messaging for gt/gte/lt/lte when one of the object isn't a `Comparable`.
* Added test infrastructure to check for storage iterator leak.
* Fixed multiple iterator leaks in query processor.
* Fixed `optional()` so that the child traversal is treated as local.
* Changed default keep-alive time for driver to 3 minutes.
* Fixed bug where server-side keep-alive was not always disabled when its setting was zero.
* Added support for `hasNext()` in Javascript and .NET.
* Improved error messaging for invalid inputs to the TinkerGraph `IdManager` instances.
* Forced replacement of connections in Java driver for certain exception types that seem to ultimately kill the connection.
* Changed the `reverse()` of `desc` and `asc` on `Order` to not use the deprecated `decr` and `incr`.
* Fixed bug in `MatchStep` where the correct was not properly determined.
* Fixed bug where client/server exception mismatch when server throw StackOverflowError
* Added underscore suffixed steps and tokens in Gremlin-Python that conflict with global function names.
* Prevent exception when closing a session that doesn't exist.
* Allow predicates and traversals to be used as options in `BranchStep`.
* Ensure only a single final response is sent to the client with Gremlin Server.
* Deprecated `ResponseHandlerContext` with related infrastructure and folded its functionality into `Context` in Gremlin Server.
* Improved performance of `aggregate()` by avoiding excessive calls to `hasNext()` when the barrier is empty.

==== Bugs

* TINKERPOP-1619 TinkerGraphComputer worker count affects OptionalStep query results
* TINKERPOP-2224 Detect and fix resource leak
* TINKERPOP-2230 match() step unexpected behaviours
* TINKERPOP-2232 RemoteStrategy does not call parent class TraversalStrategy __init__
* TINKERPOP-2238 Fix remaining iterator leaks marked by @IgnoreIteratorLeak
* TINKERPOP-2241 Client exception don't match Server exception when server  throw StackOverflowError
* TINKERPOP-2248 Instability of driver for blocked requests
* TINKERPOP-2264 Gremlin Python should deserialize g:Date to UTC

==== Improvements

* TINKERPOP-1084 Branch option tokens should be allowed to be traversals.
* TINKERPOP-1921 Support hasNext terminal step in GLVs
* TINKERPOP-2020 Support withComputer() for javascript
* TINKERPOP-2223 Update jackson databind to 2.9.9
* TINKERPOP-2236 Improve error messaging for TinkerGraph IdManagers that fail on conversions
* TINKERPOP-2237 Prevent error when closing sessions that don't exist *(breaking)*
* TINKERPOP-2246 Consolidate the error propagation to the client
* TINKERPOP-2256 processAllStarts of AggregateStep should only be called when barrier is empty
* TINKERPOP-2260 Update jackson databind 2.9.9.1
* TINKERPOP-2265 Deprecate Traversal.getSideEffects() functionality for remoting purposes
* TINKERPOP-2270 Deprecate multi/metaproperty support in Neo4j
* TINKERPOP-2272 Rename steps and tokens that conflict with standard python functions

[[release-3-3-7]]
=== TinkerPop 3.3.7 (Release Date: May 28, 2019)

* Developed DSL pattern for gremlin-javascript.
* Generated uberjar artifact for Gremlin Console.
* Improved folding of `property()` step into related mutating steps.
* Added `inject()` to steps generated on the DSL `TraversalSource`.
* Removed `gperfutils` dependencies from Gremlin Console.
* Fixed `PartitionStrategy` when setting vertex label and having `includeMetaProperties` configured to `true`.
* Ensure `gremlin.sh` works when directories contain spaces.
* Prevented client-side hangs if metadata generation fails on the server.
* Fixed bug with `EventStrategy` in relation to `addE()` where detachment was not happening properly.
* Ensured that `gremlin.sh` works when directories contain spaces.
* Fixed bug in detachment of `Path` where embedded collection objects would prevent that process.
* Enabled `ctrl+c` to interrupt long running processes in Gremlin Console.
* Quieted "host unavailable" warnings for both the driver and Gremlin Console.
* Fixed construction of `g:List` from arrays in gremlin-javascript.
* Fixed bug in `GremlinGroovyScriptEngine` interpreter mode around class definitions.
* Implemented `EdgeLabelVerificationStrategy`.
* Fixed behavior of `P` for `within()` and `without()` in GLVs to be consistent with Java when using varargs.
* Cleared the input buffer after exceptions in Gremlin Console.
* Added parameter to configure the `processor` in the gremlin-javascript `client` constructor.

==== Bugs

* TINKERPOP-2112 Folding in property() step is not being optimally performed
* TINKERPOP-2180 gremlin.sh doesn't work when directories contain spaces
* TINKERPOP-2183 InterpreterModeASTTransformation needs to be more specific about what it transforms
* TINKERPOP-2194 Enforcing an order on properties in one test method of ChooseTest
* TINKERPOP-2196 PartitionStrategy with includeMetaProperties(true) can't add labeled vertex
* TINKERPOP-2198 Documentation for Store contradicts itself
* TINKERPOP-2199 within step does not work with more than two parameters with python
* TINKERPOP-2200 AddEdgeStartStep used DetachedFactory.detach instead of EventStrategy.detach
* TINKERPOP-2204 Client receives no response on failed request
* TINKERPOP-2206 Certain types in javascript don't appear to serialize with a GraphSON type
* TINKERPOP-2212 Path is not detaching properly under certain conditions

==== Improvements

* TINKERPOP-2089 Javascript DSL support
* TINKERPOP-2179 Have o.a.t.g.driver.ser.SerializationException extend IOException
* TINKERPOP-2181 Allow ctrl+c to break out of a long running process in Gremlin Console
* TINKERPOP-2182 Remove gperfutils from Gremlin Console *(breaking)*
* TINKERPOP-2191 Implement EdgeLabelVerificationStrategy
* TINKERPOP-2211 Provide API to add per request option for a bytecode

[[release-3-3-6]]
=== TinkerPop 3.3.6 (Release Date: March 18, 2019)

* Docker images use user `gremlin` instead of `root`
* Added a new `ResponseStatusCode` for client-side serialization errors.
* Refactored use of `commons-lang` to use `common-lang3` only, though dependencies may still use `commons-lang`.
* Bumped `commons-lang3` to 3.8.1.
* Improved handling of client-side serialization errors that were formerly just being logged rather than being raised.
* Add Python `TraversalMetrics` and `Metrics` deserializers.
* Masked sensitive configuration options in the logs of `KryoShimServiceLoader`.
* Added `globalFunctionCacheEnabled` to the `GroovyCompilerGremlinPlugin` to allow that cache to be disabled.
* Added `globalFunctionCacheEnabled` override to `SessionOpProcessor` configuration.
* Added status code to `GremlinServerError` so that it would be more directly accessible during failures.
* Added GraphSON serialization support for `Duration`, `Char`, `ByteBuffer`, `Byte`, `BigInteger` and `BigDecimal` in `gremlin-python`.
* Added `ProfilingAware` interface to allow steps to be notified that `profile()` was being called.
* Fixed bug where `profile()` could produce negative timings when `group()` contained a reducing barrier.
* Improved logic determining the dead or alive state of a Java driver `Connection`.
* Improved handling of dead connections and the availability of hosts.
* Bumped `httpclient` to 4.5.7.
* Bumped `slf4j` to 1.7.25.
* Bumped `commons-codec` to 1.12.
* Fixed partial response failures when using authentication in `gremlin-python`.
* Fixed concurrency issues in `TraverserSet.toString()` and `ObjectWritable.toString()`.
* Fixed a bug in `InlineFilterStrategy` that mixed up and's and or's when folding merging conditions together.
* Fixed a bug in `PartitionStrategy` where `addE()` as a start step was not applying the partition.
* Improved handling of failing `Authenticator` instances thus improving server responses to drivers.
* Improved performance of `JavaTranslator` by reducing calls to `Method.getParameters()`.
* Implemented `EarlyLimitStrategy` which is supposed to significantly reduce backend operations for queries that use `range()`.
* Reduced chance of hash collisions in `Bytecode` and its inner classes.
* Added `Symbol.asyncIterator` member to the `Traversal` class to provide support for `await ... of` loops (async iterables).

==== Bugs

* TINKERPOP-2081 PersistedOutputRDD materialises rdd lazily with Spark 2.x
* TINKERPOP-2091 Wrong/Missing feature requirements in StructureStandardTestSuite
* TINKERPOP-2094 Gremlin Driver Cluster Builder serializer method does not use mimeType as suggested
* TINKERPOP-2095 GroupStep looks for irrelevant barrier steps
* TINKERPOP-2096 gremlinpython: AttributeError when connection is closed before result is received
* TINKERPOP-2100 coalesce() creating unexpected results when used with order()
* TINKERPOP-2105 Gremlin-Python connection not returned back to the pool on exception from gremlin server
* TINKERPOP-2113 P.Within() doesn't work when given a List argument

==== Improvements

* TINKERPOP-1889 JavaScript GLV: Use heartbeat to prevent connection timeout
* TINKERPOP-2010 Generate jsdoc for gremlin-javascript
* TINKERPOP-2013 Process tests that are auto-ignored stink
* TINKERPOP-2018 Generate API docs for Gremlin.Net
* TINKERPOP-2038 Make groovy script cache size configurable
* TINKERPOP-2050 Add a :bytecode command to Gremlin Console
* TINKERPOP-2062 Add Traversal class to CoreImports
* TINKERPOP-2065 Optimize iterate() for remote traversals
* TINKERPOP-2067 Allow getting raw data from Gremlin.Net.Driver.IGremlinClient
* TINKERPOP-2068 Bump Jackson Databind 2.9.7
* TINKERPOP-2069 Document configuration of Gremlin.Net
* TINKERPOP-2070 gremlin-javascript: Introduce Connection representation
* TINKERPOP-2071 gremlin-python: the graphson deserializer for g:Set should return a python set
* TINKERPOP-2073 Generate tabs for static code blocks
* TINKERPOP-2074 Ensure that only NuGet packages for the current version are pushed
* TINKERPOP-2077 VertexProgram.Builder should have a default create() method with no Graph
* TINKERPOP-2078 Hide use of EmptyGraph or RemoteGraph behind a more unified method for TraversalSource construction
* TINKERPOP-2084 For remote requests in console display the remote stack trace
* TINKERPOP-2092 Deprecate default GraphSON serializer fields
* TINKERPOP-2097 Create a DriverRemoteConnection with an initialized Client
* TINKERPOP-2102 Deprecate static fields on TraversalSource related to remoting
* TINKERPOP-2106 When gremlin executes timeout, throw TimeoutException instead of TraversalInterruptedException/InterruptedIOException
* TINKERPOP-2110 Allow Connection on Different Path (from /gremlin)
* TINKERPOP-2114 Document common Gremlin anti-patterns
* TINKERPOP-2118 Bump to Groovy 2.4.16
* TINKERPOP-2121 Bump Jackson Databind 2.9.8

[[release-3-3-5]]
=== TinkerPop 3.3.5 (Release Date: January 2, 2019)

This release also includes changes from <<release-3-2-11, 3.2.11>>.

* Fixed and/or folding in `InlineFilterStrategy`.
* Fixed configuration and serialization of `SubgraphStrategy` which was missing the `checkAdjacentVertices` flag.
* Captured `TraversalInterruptionException` and converted to `TimeoutException` for `GremlinExecutor`.
* Fixed a bug in `CoalesceStep` which squared the bulk if the step followed a `Barrier` step.
* Fixed a bug in `GroupStep` that assigned wrong reducing bi-operators
* Added `:bytecode` command to help developers debugging `Bytecode`-based traversals.
* Added option to set the path for the URI on the Java driver.
* Fixed `PersistedOutputRDD` to eager persist RDD by adding `count()` action calls.
* Deserialized `g:Set` to a Python `Set` in GraphSON in `gremlin-python`.
* Deprecated `StarGraph.builder()` and `StarGraph.Builder.build()` in favor of the more common "builder" patterns of `build()` and `create()` respectively.
* Deprecated `Serializers.DEFAULT_RESULT_SERIALIZER` and `DEFAULT_REQUEST_SERIALIZER`.
* Deprecated `TraversalSource#GREMLIN_REMOTE` and `TraversalSource#GREMLIN_REMOTE_CONNECTION_CLASS` moving them to `RemoteConnection`.
* Fixed the setting of the default label for a `ReferenceVertex` when the original vertex was of type `ComputerAdjacentVertex`.
* Changed Java driver to expect a generic `RemoteTraverser` object rather than the specific `DefaultRemoteTraverser`.
* Better handled server disconnect condition for the `gremlin-python` driver by throwing a clear exception.
* Display the remote stack trace in the Gremlin Console when scripts sent to the server fail.
* Added `AnonymousTraversalSource` which provides a more unified means of constructing a `TraversalSource`.
* Added `DriverRemoteConnection.using(Client)` to provide users better control over the number of connections being created.
* Changed behavior of GraphSON deserializer in gremlin-python such that `g:Set` returns a Python `Set`.
* Bumped to Groovy 2.4.16.
* Fixed bug that prevented `TraversalExplanation` from serializing properly with GraphSON.
* Changed behavior of `iterate()` in Python, Javascript and .NET to send `none()` thus avoiding unnecessary results being returned.
* Provided for a configurable class map cache in the `GremlinGroovyScriptEngine` and exposed that in Gremlin Server.
* `GraphProvider` instances can be annotated with `OptOut` configurations that will be applied in addition to the `OptOut` instances on a `Graph`.

==== Bugs

* TINKERPOP-2081 PersistedOutputRDD materialises rdd lazily with Spark 2.x
* TINKERPOP-2091 Wrong/Missing feature requirements in StructureStandardTestSuite
* TINKERPOP-2094 Gremlin Driver Cluster Builder serializer method does not use mimeType as suggested
* TINKERPOP-2095 GroupStep looks for irrelevant barrier steps
* TINKERPOP-2096 gremlinpython: AttributeError when connection is closed before result is received
* TINKERPOP-2100 coalesce() creating unexpected results when used with order()
* TINKERPOP-2113 P.Within() doesn't work when given a List argument

==== Improvements

* TINKERPOP-1889 JavaScript GLV: Use heartbeat to prevent connection timeout
* TINKERPOP-2010 Generate jsdoc for gremlin-javascript
* TINKERPOP-2013 Process tests that are auto-ignored stink
* TINKERPOP-2018 Generate API docs for Gremlin.Net
* TINKERPOP-2038 Make groovy script cache size configurable
* TINKERPOP-2050 Add a :bytecode command to Gremlin Console
* TINKERPOP-2062 Add Traversal class to CoreImports
* TINKERPOP-2065 Optimize iterate() for remote traversals
* TINKERPOP-2067 Allow getting raw data from Gremlin.Net.Driver.IGremlinClient
* TINKERPOP-2069 Document configuration of Gremlin.Net
* TINKERPOP-2070 gremlin-javascript: Introduce Connection representation
* TINKERPOP-2071 gremlin-python: the graphson deserializer for g:Set should return a python set
* TINKERPOP-2073 Generate tabs for static code blocks
* TINKERPOP-2074 Ensure that only NuGet packages for the current version are pushed
* TINKERPOP-2077 VertexProgram.Builder should have a default create() method with no Graph
* TINKERPOP-2078 Hide use of EmptyGraph or RemoteGraph behind a more unified method for TraversalSource construction
* TINKERPOP-2084 For remote requests in console display the remote stack trace
* TINKERPOP-2092 Deprecate default GraphSON serializer fields
* TINKERPOP-2097 Create a DriverRemoteConnection with an initialized Client
* TINKERPOP-2102 Deprecate static fields on TraversalSource related to remoting
* TINKERPOP-2106 When gremlin executes timeout, throw TimeoutException instead of TraversalInterruptedException/InterruptedIOException
* TINKERPOP-2110 Allow Connection on Different Path (from /gremlin)
* TINKERPOP-2114 Document common Gremlin anti-patterns
* TINKERPOP-2118 Bump to Groovy 2.4.16
* TINKERPOP-2121 Bump Jackson Databind 2.9.8

[[release-3-3-4]]
=== TinkerPop 3.3.4 (Release Date: October 15, 2018)

This release also includes changes from <<release-3-2-10, 3.2.10>>.

* Added synchronized `Map` to Gryo 3.0 registrations.
* Removed `timedInterrupt` from documentation as a way to timeout.
* Deprecated `Order` for `incr` and `decr` in favor of `asc` and `desc`.
* Fixed bug in `math()` for OLAP where `ComputerVerificationStrategy` was incorrectly detecting path label access and preventing execution.

==== Bugs

* TINKERPOP-1898 Issue with bindings in strategies and lambdas
* TINKERPOP-1933 gremlin-python maximum recursion depth exceeded on large responses
* TINKERPOP-1958 TinkerGraphCountStrategy can return wrong counts
* TINKERPOP-1961 Duplicate copies of images directory in docs
* TINKERPOP-1962 GroovyTranslator doesn't handle empty maps
* TINKERPOP-1963 Use of reducing step in choose()
* TINKERPOP-1972 inject() tests are throwing exceptions in .NET GLV tests
* TINKERPOP-1978 Check for Websocket connection state when retrieved from Connection Pool missing
* TINKERPOP-1979 Several OLAP issues in MathStep
* TINKERPOP-1988 minor error in documentation
* TINKERPOP-1999 [Java][gremlin-driver] Query to a remote server via the websocket client hangs indefinitely if the server becomes unavailable
* TINKERPOP-2005 Intermittent NullPointerException in response handling
* TINKERPOP-2009 Pick.any and Pick.none should be exposed in Gremlin-JavaScript
* TINKERPOP-2021 Prevent maximum recursion depth failure
* TINKERPOP-2030 KeepAlive task executed for every Connection.write call
* TINKERPOP-2032 Update jython-standalone
* TINKERPOP-2044 Cannot reconnect to Azure cosmos host that becomes available again

==== Improvements

* TINKERPOP-1113 GraphComputer subclasses should support native methods
* TINKERPOP-1365 Log the seed used to initialize Random in tests
* TINKERPOP-1447 Add some JavaScript intelligence to the documentation so that comments and output are not copied in a copy paste
* TINKERPOP-1595 Go through TraversalVertexProgram with a profile and optimize.
* TINKERPOP-1778 Do not promote timedInterrupt option for Gremlin Server script processing
* TINKERPOP-1780 Add authentication tests for gremlin-python
* TINKERPOP-1836 .NET sample project
* TINKERPOP-1841 Include Python GLV tests on TravisCI
* TINKERPOP-1864 Gremlin Python tests for GraphSON 2.0 and 3.0
* TINKERPOP-1897 Provide Docker images of Gremlin Server and Console
* TINKERPOP-1945 Add support for extended GraphSon types to Gremlin.net
* TINKERPOP-1951 gremlin-server.bat doesn't support paths containing spaces
* TINKERPOP-1956 Deprecate Order incr/decr for asc/desc
* TINKERPOP-1959 Provide a way to submit scripts to the server in gremlin-javascript
* TINKERPOP-1968 Refactor elements of Gremlin Server testing
* TINKERPOP-1976 Include Computer tests for GLVs
* TINKERPOP-1977 Gremlin-JavaScript: Support SASL authentication
* TINKERPOP-1985 Update position on bulk loading
* TINKERPOP-1989 Preserve order that plugins are applied in Gremlin Console
* TINKERPOP-1995 DriverRemoteConnection close() method returns undefined
* TINKERPOP-2011 Use NumberHelper on choose()
* TINKERPOP-2012 Target .NET Standard 2.0 for Gremlin.Net
* TINKERPOP-2015 Allow users to configure the WebSocket connections
* TINKERPOP-2016 Upgrade Jackson FasterXML to 2.9.5 or later to fix security vulnerability
* TINKERPOP-2017 Check for Column in by()
* TINKERPOP-2022 Cluster SSL should trust default ca certs by default
* TINKERPOP-2023 Gremlin Server should not create self-signed certs *(breaking)*
* TINKERPOP-2024 Gremlin Server Application archetype should connect via withRemote
* TINKERPOP-2025 Change to SHA-256/512 and drop SHA-1 for releases
* TINKERPOP-2026 Gremlin.Net.Driver should check ClientWebSocket.State before closing
* TINKERPOP-2034 Register synchronizedMap() with Gryo
* TINKERPOP-2035 Gremlin-JavaScript: Pass custom headers to the websocket connection
* TINKERPOP-2040 Improve flexibility of GroovyTranslator to handle custom types
* TINKERPOP-2045 Remove non-indy groovy dependencies
* TINKERPOP-2055 Provide support for special number cases like Infinity in GraphSON
* TINKERPOP-2056 Use NumberHelper in Compare

[[release-3-3-3]]
=== TinkerPop 3.3.3 (Release Date: May 8, 2018)

This release also includes changes from <<release-3-2-9, 3.2.9>>.

* Implemented `TraversalSelectStep` which allows to `select()` runtime-generated keys.
* Coerced `BulkSet` to `g:List` in GraphSON 3.0.
* Deprecated `CredentialsGraph` DSL in favor of `CredentialsTraversalDsl` which uses the recommended method for Gremlin DSL development.
* Allowed `iterate()` to be called after `profile()`.

==== Bugs

* TINKERPOP-1869 Profile step and iterate do not play nicely with each other
* TINKERPOP-1927 Gherkin scenario expects list with duplicates, but receives g:Set
* TINKERPOP-1947 Path history isn't preserved for keys in mutations

==== Improvements

* TINKERPOP-1628 Implement TraversalSelectStep
* TINKERPOP-1755 No docs for ReferenceElements
* TINKERPOP-1903 Credentials DSL should use the Java annotation processor
* TINKERPOP-1912 Remove MD5 checksums
* TINKERPOP-1934 Bump to latest version of httpclient
* TINKERPOP-1936 Performance enhancement to Bytecode deserialization
* TINKERPOP-1943 JavaScript GLV: Support GraphSON3
* TINKERPOP-1944 JavaScript GLV: DriverRemoteConnection is not exported in the root module
* TINKERPOP-1950 Traversal construction performance enhancements
* TINKERPOP-1953 Bump to Groovy 2.4.15

[[release-3-3-2]]
=== TinkerPop 3.3.2 (Release Date: April 2, 2018)

This release also includes changes from <<release-3-2-8, 3.2.8>>.

* Fixed regression issue where the HTTPChannelizer doesn't instantiate the specified AuthenticationHandler.
* Defaulted GLV tests for gremlin-python to run for GraphSON 3.0.
* Fixed a bug with `Tree` serialization in GraphSON 3.0.
* In gremlin-python, the GraphSON 3.0 `g:Set` type is now deserialized to `List`.

==== Bugs

* TINKERPOP-1053 installed plugins are placed in a directory relative to where gremlin.sh is started
* TINKERPOP-1509 Failing test case for tree serialization
* TINKERPOP-1738 Proper functioning of GraphSONReader depends on order of elements in String representation
* TINKERPOP-1758 RemoteStrategy should be before all other DecorationStrategies.
* TINKERPOP-1855 Update Rexster links
* TINKERPOP-1858 HttpChannelizer regression: Does not create specified AuthenticationHandler
* TINKERPOP-1859 Complex instance of P not serializing to bytecode properly
* TINKERPOP-1860 valueMap(True) result in error in gremlin-python
* TINKERPOP-1862 TinkerGraph VertexProgram message passing doesn't work properly when using Direction.BOTH
* TINKERPOP-1867 union() can produce extra traversers
* TINKERPOP-1872 Apply edgeFunction in SparkMessenger
* TINKERPOP-1873 min() and max() work only in the range of Integer values
* TINKERPOP-1874 P does not appear to be serialized consistently in GraphSON
* TINKERPOP-1875 Gremlin-Python only aggregates to list when using GraphSON3
* TINKERPOP-1879 Gremlin Console does not resepect equal sign for flag argument assignments
* TINKERPOP-1880 Gremlin.NET Strong name signature could not be verified. (HRESULT: 0x80131045)
* TINKERPOP-1883 gremlinpython future will never return
* TINKERPOP-1890 getAnonymousTraversalClass() is not being generated for Java DSLs
* TINKERPOP-1891 Serialization of P.not() for gremlin-javascript
* TINKERPOP-1892 GLV test failures for .NET
* TINKERPOP-1894 GraphSONMessageSerializerV2d0 fails to deserialize valid P.not()
* TINKERPOP-1896 gremlin-python lambdas error
* TINKERPOP-1907 Fix failing GLV test for withSack() in .NET
* TINKERPOP-1917 gx:BigDecimal serialization broken in Gremlin.Net on systems with ',' as decimal separator
* TINKERPOP-1918 Scenarios fail because of wrong numerical types
* TINKERPOP-1919 Gherkin runner doesn't work with P.And() and P.Or() in Gremlin.Net
* TINKERPOP-1920 Tests fail because P.Within() arguments are wrapped in an array in Gremlin.Net
* TINKERPOP-1922 Gherkin features fail that contain P.not() in Gremlin.Net

==== Improvements

* TINKERPOP-1357 Centrality Recipes should mention pageRank and OLAP.
* TINKERPOP-1489 Provide a Javascript Gremlin Language Variant
* TINKERPOP-1586 SubgraphStrategy in OLAP
* TINKERPOP-1726 Support WebSockets ping/pong keep-alive in Gremlin server
* TINKERPOP-1842 iterate() missing in terminal steps documentation
* TINKERPOP-1844 Python GLV test should run for GraphSON 3.0 *(breaking)*
* TINKERPOP-1850 Range step has undocumented special values
* TINKERPOP-1854 Support lambdas in Gremlin.Net
* TINKERPOP-1857 GLV test suite consistency and completeness
* TINKERPOP-1863 Delaying the setting of requestId till the RequestMessage instantiation time
* TINKERPOP-1865 Run Gremlin .NET GLV tests with GraphSON 3.0
* TINKERPOP-1866 Support g:T for .NET
* TINKERPOP-1868 Support inject source step in Gremlin.Net
* TINKERPOP-1870 n^2 synchronious operation in OLAP WorkerExecutor.execute() method
* TINKERPOP-1871 Exception handling is slow in element  ReferenceElement creation
* TINKERPOP-1877 Add new graph data for specialized testing scenarios
* TINKERPOP-1884 Bump to Netty 4.0.56.Final
* TINKERPOP-1885 Various Gremlin.Net documentation updates
* TINKERPOP-1901 Enable usage of enums in more steps in Gremlin.Net
* TINKERPOP-1908 Bump to Groovy 2.4.14
* TINKERPOP-1911 Refactor JavaTranslator to cache all reflective calls
* TINKERPOP-1914 Support construct a GremlinServer instance from gremlin executor service

[[release-3-3-1]]
=== TinkerPop 3.3.1 (Release Date: December 17, 2017)

This release also includes changes from <<release-3-2-7, 3.2.7>>.

* Added `NoneStep` and `Traversal.none()` for full filtering integration with `iterate()`.
* Fixed bug in serialization of `Path` for GraphSON 3.0 in `gremlin-python`.
* Added support for GraphSON 3.0 in Gremlin.Net.
* Added `math()`-step which supports scientific calculator capabilities for numbers within a traversal.
* Added missing `GraphTraversalSource.addE()`-method to `GremlinDslProcessor`.
* Changed `to()` and `from()` traversal-based steps to take a wildcard `?` instead of of `E`.
* Added `addV(traversal)` and `addE(traversal)` so that created element labels can be determined dynamically.
* `PageRankVertexProgram` supports `maxIterations` but will break out early if epsilon-based convergence occurs.
* Added support for epsilon-based convergence in `PageRankVertexProgram`.
* Fixed two major bugs in how PageRank was being calculated in `PageRankVertexProgram`.
* Added `Io.requiresVersion(Object)` to allow graph providers a way to check the `Io` type and version being constructed.
* Defaulted `IoCore.gryo()` and `IoCore.graphson()` to both use their 3.0 formats which means that `Graph.io()` will use those by default.
* Bumped Neo4j 3.2.3

==== Bugs

* TINKERPOP-1773 Lop should be created as a "software" and not a "person"
* TINKERPOP-1783 PageRank gives incorrect results for graphs with sinks *(breaking)*
* TINKERPOP-1799 Failure to serialize path() in gremlin-python
* TINKERPOP-1847 tinkergraph-gremlin dependency on gremlin-test, bad scope?

==== Improvements

* TINKERPOP-1632 Create a set of default functions
* TINKERPOP-1692 Bump to Neo4j 3.2.3
* TINKERPOP-1717 Update name and link of DynamoDB storage backend in landing page
* TINKERPOP-1730 Gremlin .NET support for GraphSON 3.0
* TINKERPOP-1767 Method for graph providers to check an IO version and type
* TINKERPOP-1793 addE() should allow dynamic edge labels
* TINKERPOP-1834 Consider iterate() as a first class step

[[release-3-3-0]]
=== TinkerPop 3.3.0 (Release Date: August 21, 2017)

This release also includes changes from <<release-3-2-6, 3.2.6>>.

* Removed previously deprecated `ScriptElementFactory`.
* Added `GraphTraversalSource.addE(String)` in support of `g.addE().from().to()`.
* Added support for `to(Vertex)` and `from(Vertex)` as a shorthand for `to(V(a))` and `from(V(b))`.
* Bumped to support Spark 2.2.0.
* Detected if type checking was required in `GremlinGroovyScriptEngine` and disabled related infrastructure if not.
* Removed previously deprecated `GraphTraversal.selectV3d0()` step.
* Removed previously deprecated `DetachedEdge(Object,String,Map,Pair,Pair)` constructor.
* Removed previously deprecated `Bindings` constructor. It is now a private constructor.
* Removed previously deprecated `TraversalSource.withBindings()`.
* Removed previously deprecated `GraphTraversal.sack(BiFunction,String)`.
* `TraversalMetrics` and `Metrics` Gryo 1.0 formats changed given internal changes to their implementations.
* Made `TraversalMetrics` safe to write to from multiple threads.
* Removed previously deprecated `TraversalSideEffects` methods.
* Removed previously deprecated `finalization.LazyBarrierStrategy` (moved to `optimization.LazyBarrierStrategy`).
* Removed previously deprecated `Constants` in Hadoop.
* Removed previously deprecated `VertexComputing.generateComputer(Graph)`.
* Removed previously deprecated `ConfigurationTraversal`.
* Established the Gryo 3.0 format.
* `GryoVersion` now includes a default `ClassResolver` to supply to the `GryoMapper`.
* `GryoClassResolver` renamed to `GryoClassResolverV1d0` which has an abstract class that for providers to extend in `AbstractGryoClassResolver`.
* Removed previously deprecated `Order` enums of `keyIncr`, `keyDecr`, `valueIncr`, and `valueDecr.`
* Removed previously deprecated `GraphTraversal.mapKeys()` step.
* Removed previously deprecated `GraphTraversal.mapValues()` step.
* Removed previously deprecated `GraphTraversal#addV(Object...)`.
* Removed previously deprecated `GraphTraversal#addE(Direction, String, String, Object...)`.
* Removed previously deprecated `GraphTraversal#addOutE(String, String, Object...)`.
* Removed previously deprecated `GraphTraversal#addInV(String, String, Object...)`.
* Removed previously deprecated `GraphTraversal.groupV3d0()` and respective `GroupSideEffectStepV3d0` and `GroupStepV3d0`.
* Removed previously deprecated `TraversalSource.Builder` class.
* Removed previously deprecated `ConnectiveP`, `AndP`, `OrP` constructors.
* Removed previously deprecated `TraversalScriptFunction` class.
* Removed previously deprecated `TraversalScriptHelper` class.
* Removed previously deprecated `ScriptEngineCache` class.
* Removed previously deprecated `CoreImports` class.
* Removed previously deprecated `GremlinJythonScriptEngine#()` constructor.
* Removed access to previously deprecated `CoreGremlinPlugin#INSTANCE` field.
* `gremlin.sh` and `gremln.bat` no longer support the option to pass a script as an argument for execution mode without using the `-i` option.
* Graphite and Ganglia are no longer packaged with the Gremlin Server distribution.
* `TransactionException` is no longer a class of `AbstractTransaction` and it extends `RuntimeException`.
* Included an ellipse on long property names that are truncated.
* Renamed `RangeByIsCountStrategy` to `CountStrategy`.
* Added more specific typing to various `__` traversal steps. E.g. `<A,Vertex>out()` is `<Vertex,Vertex>out()`.
* Updated Docker build scripts to include Python dependencies (NOTE: users should remove any previously generated TinkerPop Docker images).
* Added "attachment requisite" `VertexProperty.element()` and `Property.element()` data in GraphSON serialization.
* GraphSON 3.0 is now the default serialization format in TinkerGraph and Gremlin Server.
* Changed `ServerGremlinExecutor` to not use generics since there really is no flexibility in the kind of `ScheduledExecutorService` that will be used.
* Removed support for passing a byte array on the `sasl` parameter.
* Removed previously deprecated `GraphSONMapper$Builder#embedTypes` option.
* Removed previously deprecated `:remote config timeout max`.
* Removed previously deprecated `ConnectionPoolSettings.sessionId` and `ConnectionPoolSettings.optionalSessionId()`.
* Removed previously deprecated `reconnectInitialDelay` setting from the Java driver.
* Removed previously deprecated `useMapperFromGraph` option.
* Established the GraphSON 3.0 format with new `g:Map`, `g:List` and `g:Set` types.
* Removed previously deprecated `Io.Builder#registry(IoRegistry)` method.
* Removed previously deprecated `GryoMessageSerializerV1d0(GryoMapper)` constructor.
* Removed previously deprecated `TinkerIoRegistry`.
* Removed previously deprecated `getInstance()` methods on all TinkerPop classes.
* Removed previously deprecated `VertexPropertyFeatures.supportsAddProperty()`.
* Removed previously deprecated TinkerGraph configuration member variables.
* Removed previously deprecated `Transaction.submit(Function)`.
* Removed previously deprecated `OpSelectorHandler.errorMeter` and `AbstractEvalOpProcessor.errorMeter` fields.
* Removed previously deprecated `AbstractEvalOpProcessor.validBindingName` field.
* Removed previously deprecated `SimpleAuthenticator.CONFIG_CREDENTIALS_LOCATION` field.
* Removed previously deprecated `IteratorHandler`, `NioGremlinResponseEncoder` and `WsGremlinResponseEncoder` classes.
* Removed previously deprecated `Session.kill()` and `Session.manualKill()`.
* Removed previously deprecated `Authenticator.newSaslNegotiator()` and its method implementations in classes that were assignable to that interface.
* Removed `gremlin-groovy-test`.
* Removed previously deprecated "G" functions in `gremlin-groovy` (i.e. `GFunction`).
* Removed references to the old `GremlinPlugin` system that was in `gremlin-groovy` - the revised `GremlinPlugin` system in `gremlin-core` is the only one now in use.
* `GremlinGroovyScriptEngine` no longer implements the now removed `DependencyManager`.
* Added `Vertex`, `Edge`, `VertexProperty`, and `Property` serializers to Gremlin-Python and exposed tests that use graph object arguments.
* `Bytecode.getSourceInstructions()` and `Bytecode.getStepInstructions()` now returns `List<Instruction>` instead of `Iterable<Instruction>`.
* Added various `TraversalStrategy` registrations with `GryoMapper`.
* Fixed a naming mistake in Gremlin-Python: `IdentityRemoveStrategy` is now called `IdentityRemovalStrategy`.
* Added `TranslationStrategy` test infrastructure that verifies `Bytecode` generated from a translation is equal to the original `Bytecode`.
* Moved `NumberHelper` into the `org.apache.tinkerpop.gremlin.util` package.
* Added `Pop.mixed` instead of using `null` to represent such semantics.
* `select()`-step now defaults to using `Pop.last` instead of `Pop.mixed`.
* Added `gremlin-io-test` module to validate IO formats.
* `RequestMessage` and `ResponseMessage` are now registered with `GryoMapper` as part of the TinkerPop range of type identifiers.
* Removed previously deprecated `Console` constructor that took a `String` as an argument from `gremlin-console`.
* Removed previously deprecated `ConcurrentBindings` from `gremlin-groovy`.
* Removed previously deprecated `ScriptExecutor` from `gremlin-groovy`.
* Removed previously deprecated `SandboxExtension` from `gremlin-groovy`.
* Removed previously deprecated `GremlinGroovyScriptEngine` constructor that took `ImportCustomizerProvider` as an argument from `gremlin-groovy`.
* Removed previously deprecated `GremlinGroovyScriptEngine#plugins()` from `gremlin-groovy`.
* Added `OptionalStep` for use with `optional()` to better handle issues associated with branch side-effects.
* `UnfoldStep` now supports unfolding of arrays.
* Removed all performance tests that were not part of `gremlin-benchmark`.
* Removed dependency on `junit-benchmarks` and it's related reference to `h2`.
* Moved the source for the "home page" into the repository under `/site` so that it easier to accept contributions.
* Added `UnshadedKryoShimService` as the new default serializer model for `SparkGraphComputer`.
* `GryoRegistrator` is more efficient than the previous `GryoSerializer` model in `SparkGraphComputer`.
* Added support for `IoRegistry` custom serialization in Spark/Giraph and provided a general `hadoop-gremlin` test suite.
* Replaced term `REST` with `HTTP` to remove any confusion as to the design of the API.
* Moved `gremlin-benchmark` under `gremlin-tools` module.
* Added `gremlin-tools` and its submodule `gremlin-coverage`.
* Removed `tryRandomCommit()` from `AbstractGremlinTest`.
* Changed `gremlin-benchmark` system property for the report location to `benchmarkReportDir` for consistency.
* Added SysV and systemd init scripts.
* `GraphTraversal.valueMap(includeTokens,propertyKeys...)` now returns a `Map<Object,E>` since keys could be `T.id` or `T.label`.
* Added `skip(long)` and `skip((Scope,long)` which call the `range(low,high)` equivalents with -1 as the high.
* Added Kerberos authentication to `gremlin-server` for websockets and nio transport.
* Added audit logging of authenticated users and gremlin queries to `gremlin-server`.

==== Bugs

* TINKERPOP-1211 UnfoldStep should unfold arrays. *(breaking)*
* TINKERPOP-1426 GryoSerializer should implement Java serialization interface
* TINKERPOP-1465 Remove deprecated newSaslNegotiator *(breaking)*
* TINKERPOP-1483 PropertyMapStep returns Map<String,E> but puts non String keys in it!
* TINKERPOP-1520 Difference between 'has' step generated graphson2.0 in java and python glv implementation
* TINKERPOP-1533 Storage and IoRegistry
* TINKERPOP-1597 PathRetractionStrategy messing up certain traversals
* TINKERPOP-1635 gremlin-python: Duplicate serialization of element property in PropertySerializer
* TINKERPOP-1658 Graphson2 map keys are serialised as strings
* TINKERPOP-1716 Traversal strategies are not applied with remote in Gremlin Console

==== Improvements

* TINKERPOP-832 Remove deprecated addV/E/InE/OutE methods *(breaking)*
* TINKERPOP-833 Remove deprecated GremlinGroovyScriptEngine constructor and plugins() *(breaking)*
* TINKERPOP-834 Remove deprecated sack() method *(breaking)*
* TINKERPOP-880 Remove deprecated GroupStepV3d0 and GroupSideEffectStepV3d0 *(breaking)*
* TINKERPOP-929 Remove Deprecated TinkerGraph public static methods. *(breaking)*
* TINKERPOP-980 Add a service script or daemon mode in the distribution *(breaking)*
* TINKERPOP-999 ServerGremlinExecutor construction need not use generics for ExecutorService *(breaking)*
* TINKERPOP-1004 Make Transaction.commit() failures consistent across implementations. *(breaking)*
* TINKERPOP-1010 Remove deprecated credentialsDbLocation for SimpleAuthenticator *(breaking)*
* TINKERPOP-1024 Remove deprecated tryRandomCommit() *(breaking)*
* TINKERPOP-1028 Remove deprecated ConnectionPoolSettings session settings *(breaking)*
* TINKERPOP-1040 Remove deprecated SandboxExtension *(breaking)*
* TINKERPOP-1046 Remove deprecated Gremlin Server handler implementations *(breaking)*
* TINKERPOP-1049 Remove deprecated error meter member variables in Gremlin Server handlers *(breaking)*
* TINKERPOP-1094 Remove deprecated VertexPropertyFeatures.FEATURE_ADD_PROPERTY *(breaking)*
* TINKERPOP-1116 Some anonymous traversal steps can be hard typed. *(breaking)*
* TINKERPOP-1130 Each release should store Kryo/GraphSON/GraphML versions to ensure future compatibility *(breaking)*
* TINKERPOP-1142 Remove deprecated valueIncr, valueDecr, keyIncr, keyDecr. *(breaking)*
* TINKERPOP-1169 Remove deprecated TraversalScriptFunction and TraversalScriptHelper *(breaking)*
* TINKERPOP-1170 Remove deprecated ConfigurationTraversal. *(breaking)*
* TINKERPOP-1171 Remove deprecated TraversalSource.Builder *(breaking)*
* TINKERPOP-1235 Remove deprecated ProcessPerformanceSuite and TraversalPerformanceTest *(breaking)*
* TINKERPOP-1275 Remove deprecated max setting for :remote *(breaking)*
* TINKERPOP-1283 Remove deprecated ScriptExecutor *(breaking)*
* TINKERPOP-1289 Remove deprecated ConnectiveP, AndP, and OrP constructors. *(breaking)*
* TINKERPOP-1291 Remove deprecated mapValues and mapKeys methods *(breaking)*
* TINKERPOP-1313 Rename RangeByIsCountStrategy *(breaking)*
* TINKERPOP-1316 Remove deprecated constructor from GryoMessageSerializers *(breaking)*
* TINKERPOP-1327 Bring GryoRegistrator to the forefront and deprecate GryoSerializer *(breaking)*
* TINKERPOP-1363 Cleanup Docker build script for next major release *(breaking)*
* TINKERPOP-1369 Replace REST API with HTTP API
* TINKERPOP-1389 Support Spark 2.0.0
* TINKERPOP-1399 NumberHelper needs to go into util and have a private constructor *(breaking)*
* TINKERPOP-1404 Path/label optimization
* TINKERPOP-1408 Remove Deprecated Io.Builder.registry() *(breaking)*
* TINKERPOP-1414 Change default GraphSON version to 3.0 *(breaking)*
* TINKERPOP-1420 Remove deprecated ConcurrentBindings in gremlin-groovy *(breaking)*
* TINKERPOP-1421 Remove deprecated ControlOps *(breaking)*
* TINKERPOP-1427 GraphSON 3.0 needs collection types and consistent number typing.
* TINKERPOP-1443 Use an API checker during build
* TINKERPOP-1445 Large nested VertexProperties and Properties do not get printed well
* TINKERPOP-1454 Create Serializers for Graph objects in Gremlin-Python
* TINKERPOP-1481 Remove deprecated reconnectInitialDelay in Java driver *(breaking)*
* TINKERPOP-1485 Move source for TinkerPop site to source code repo
* TINKERPOP-1506 Optional/Coalesce should not allow sideEffect traversals.
* TINKERPOP-1514 Restructure for gremlin-tools module *(breaking)*
* TINKERPOP-1524 Bytecode.getXXXInstructions should return a List, not Iterable.
* TINKERPOP-1526 Remove deprecated Session kill() overloads *(breaking)*
* TINKERPOP-1536 Include GLVs in Docker build
* TINKERPOP-1541 Select should default to Pop.last semantics *(breaking)*
* TINKERPOP-1549 Implement skip()
* TINKERPOP-1550 Make Graphite and Ganglia optional dependencies
* TINKERPOP-1563 Remove deprecated getInstance() methods *(breaking)*
* TINKERPOP-1565 Setup GraphSON 3.0
* TINKERPOP-1566 Kerberos authentication for gremlin-server
* TINKERPOP-1574 Get rid of untyped GraphSON in 3.0
* TINKERPOP-1603 Remove support for SASL byte array in protocol *(breaking)*
* TINKERPOP-1612 Remove gremlin-groovy-test module *(breaking)*
* TINKERPOP-1621 Remove deprecated GremlnPlugin and related infrastructure *(breaking)*
* TINKERPOP-1622 Remove deprecated G functions in gremlin-groovy *(breaking)*
* TINKERPOP-1651 Remove deprecated gremlin.sh init syntax *(breaking)*
* TINKERPOP-1686 Make TraversalMetrics thread safe *(breaking)*
* TINKERPOP-1698 Gryo 3.0
* TINKERPOP-1699 Remove deprecated userMapperFromGraph *(breaking)*
* TINKERPOP-1700 Remove deprecated embedTypes option
* TINKERPOP-1706 Remove deprecated ScriptEngineCache and related dead code *(breaking)*
* TINKERPOP-1715 Bump to Spark 2.2
* TINKERPOP-1719 Remove deprecated Traversal related code *(breaking)*
* TINKERPOP-1720 Remove deprecated Hadoop code *(breaking)*
* TINKERPOP-1721 Remove deprecated Bindings related code *(breaking)*
* TINKERPOP-1724 Remove deprecated ScriptElementFactory
* TINKERPOP-1729 Remove deprecated select steps.
* TINKERPOP-1740 Add vertex parameter overload to to() and from()
* TINKERPOP-1747 Streamline inheritance for gremlin-python GraphSON serializer classes

== TinkerPop 3.2.0 (Nine Inch Gremlins)

image::https://raw.githubusercontent.com/apache/tinkerpop/master/docs/static/images/nine-inch-gremlins.png[width=185]

[[release-3-2-11]]
=== TinkerPop 3.2.11 (Release Date: January 2, 2019)

* Bumped to Jackson Databind 2.9.8

==== Improvements

* TINKERPOP-2074 Ensure that only NuGet packages for the current version are pushed
* TINKERPOP-2121 Bump Jackson Databind 2.9.8

[[release-3-2-10]]
=== TinkerPop 3.2.10 (Release Date: October 15, 2018)

* Removed conflicting non-indy groovy core dependency
* Bumped jython-standalone 2.7.1
* Added a delegate to the Gremlin.Net driver that can be used to configure the WebSocket connection.
* SSL security enhancements
* Added Gremlin version to Gremlin Server startup logging output.
* Fixed problem with Gremlin Server sometimes returning an additional message after a failure.
* Allowed spaces in classpath for `gremlin-server.bat`.
* Fixed bug in traversals that used Python lambdas with strategies in `gremlin-python`.
* Modified Maven archetype for Gremlin Server to use remote traversals rather than scripts.
* Added an system error code for failed plugin installs for Gremlin Server `-i` option.
* Fixed bug in keep-alive requests from over-queuing cancelled jobs.
* Match numbers in `choose()` options using `NumberHelper` (match values, ignore data type).
* Added support for GraphSON serialization of `Date` in Javascript.
* Added synchronized `Map` to Gryo 1.0 registrations.
* Added `Triple` to Gryo 1.0 registrations.
* Added support for `Double.NaN`, `Double.POSITIVE_INFINITY` and `Double.NEGATIVE_INFINITY`.
* Improved escaping of special characters in strings passed to the `GroovyTranslator`.
* Added `Cluster` configuration option to set a custom validation script to use to test server connectivity in the Java driver.
* Improved ability of `GroovyTranslator` to handle more types supported by GraphSON.
* Improved ability of `GroovyTranslator` to handle custom types.
* Added better internal processing of `Column` in `by(Function)`.
* Added `hasNext()` support on `Traversal` for `gremlin-python`.
* Added support for additional extended types in Gremlin.Net with `decimal`, `TimeSpan`, `BigInteger`, `byte`, `byte[]`, `char` and `short`.
* Fixed bug in Java driver where an disorderly shutdown of the server would cause the client to hang.
* Added a dotnet template project that should make it easier to get started with Gremlin.Net.
* Removed `ThreadInterruptCustomizerProvider` from documentation as a way to timeout.
* Changed behavior of `withRemote()` if called multiple times so as to simply throw an exception and not perform the side-effect of auto-closing.
* Added Docker images for Gremlin Console and Gremlin Server.
* Fixed bug in `branch()` where reducing steps as options would produce incorrect results.
* Removed recursive handling of streaming results from Gremlin-Python driver to avoid max recursion depth errors.
* Improved performance of `TraversalVertexProgram` and related infrastructure.
* Checked web socket state before closing connection in the .NET driver.
* Deprecated `BulkLoaderVertexProgram` and related infrastructure.
* Deprecated `BulkDumperVertexProgram` with the more aptly named `CloneVertexProgram`.
* Added `createGratefulDead()` to `TinkerFactory` to help make it easier to try to instantiate that toy graph.
* Added identifiers to edges in the Kitchen Sink toy graph.
* Ordered the loading of plugins in the Gremlin Console by their position in the configuration file.
* Refactored the Gremlin Server integration testing framework and streamlined that infrastructure.
* Logged the seed used in initializing `Random` for tests.
* Fixed bug in `GroovyTranslator` that didn't properly handle empty `Map` objects.
* Added concrete configuration methods to `SparkGraphComputer` to make a more clear API for configuring it.
* Fixed a bug in `TinkerGraphCountStrategy`, which didn't consider that certain map steps may not emit an element.
* Fixed a bug in JavaScript GLV where DriverRemoteConnection close() method didn't returned a Promise instance.
* Bumped to Jackson 2.9.6.
* Sasl Plain Text Authentication added to Gremlin Javascript.
* Ability to send scripts to server added to Gremlin Javascript.
* Translator class added to Gremlin Javascript to translate bytecode to script clientside.

==== Bugs

* TINKERPOP-1898 Issue with bindings in strategies and lambdas
* TINKERPOP-1933 gremlin-python maximum recursion depth exceeded on large responses
* TINKERPOP-1958 TinkerGraphCountStrategy can return wrong counts
* TINKERPOP-1961 Duplicate copies of images directory in docs
* TINKERPOP-1962 GroovyTranslator doesn't handle empty maps
* TINKERPOP-1963 Use of reducing step in choose()
* TINKERPOP-1972 inject() tests are throwing exceptions in .NET GLV tests
* TINKERPOP-1978 Check for Websocket connection state when retrieved from Connection Pool missing
* TINKERPOP-1988 minor error in documentation
* TINKERPOP-1999 [Java][gremlin-driver] Query to a remote server via the websocket client hangs indefinitely if the server becomes unavailable
* TINKERPOP-2005 Intermittent NullPointerException in response handling
* TINKERPOP-2009 Pick.any and Pick.none should be exposed in Gremlin-JavaScript
* TINKERPOP-2030 KeepAlive task executed for every Connection.write call
* TINKERPOP-2032 Update jython-standalone
* TINKERPOP-2044 Cannot reconnect to Azure cosmos host that becomes available again

==== Improvements

* TINKERPOP-1113 GraphComputer subclasses should support native methods
* TINKERPOP-1365 Log the seed used to initialize Random in tests
* TINKERPOP-1595 Go through TraversalVertexProgram with a profile and optimize.
* TINKERPOP-1778 Do not promote timedInterrupt option for Gremlin Server script processing
* TINKERPOP-1780 Add authentication tests for gremlin-python
* TINKERPOP-1836 .NET sample project
* TINKERPOP-1841 Include Python GLV tests on TravisCI
* TINKERPOP-1897 Provide Docker images of Gremlin Server and Console
* TINKERPOP-1945 Add support for extended GraphSon types to Gremlin.net
* TINKERPOP-1951 gremlin-server.bat doesn't support paths containing spaces
* TINKERPOP-1959 Provide a way to submit scripts to the server in gremlin-javascript
* TINKERPOP-1968 Refactor elements of Gremlin Server testing
* TINKERPOP-1976 Include Computer tests for GLVs
* TINKERPOP-1977 Gremlin-JavaScript: Support SASL authentication
* TINKERPOP-1985 Update position on bulk loading
* TINKERPOP-1989 Preserve order that plugins are applied in Gremlin Console
* TINKERPOP-1995 DriverRemoteConnection close() method returns undefined
* TINKERPOP-2011 Use NumberHelper on choose()
* TINKERPOP-2012 Target .NET Standard 2.0 for Gremlin.Net
* TINKERPOP-2015 Allow users to configure the WebSocket connections
* TINKERPOP-2016 Upgrade Jackson FasterXML to 2.9.5 or later to fix security vulnerability
* TINKERPOP-2017 Check for Column in by()
* TINKERPOP-2022 Cluster SSL should trust default ca certs by default
* TINKERPOP-2023 Gremlin Server should not create self-signed certs *(breaking)*
* TINKERPOP-2024 Gremlin Server Application archetype should connect via withRemote
* TINKERPOP-2025 Change to SHA-256/512 and drop SHA-1 for releases
* TINKERPOP-2026 Gremlin.Net.Driver should check ClientWebSocket.State before closing
* TINKERPOP-2034 Register synchronizedMap() with Gryo
* TINKERPOP-2035 Gremlin-JavaScript: Pass custom headers to the websocket connection
* TINKERPOP-2040 Improve flexibility of GroovyTranslator to handle custom types
* TINKERPOP-2045 Remove non-indy groovy dependencies
* TINKERPOP-2055 Provide support for special number cases like Infinity in GraphSON
* TINKERPOP-2056 Use NumberHelper in Compare

[[release-3-2-9]]
=== TinkerPop 3.2.9 (Release Date: May 8, 2018)

* Fixed bug where path history was not being preserved for keys in mutations.
* Bumped to httpclient 4.5.5.
* Bumped to Groovy 2.4.15 - fixes bug with `Lambda` construction.
* Improved performance of GraphSON deserialization of `Bytecode`.
* Improved performance of traversal construction.

====  Bugs

* TINKERPOP-1947 Path history isn't preserved for keys in mutations

==== Improvements

* TINKERPOP-1755 No docs for ReferenceElements
* TINKERPOP-1912 Remove MD5 checksums
* TINKERPOP-1934 Bump to latest version of httpclient
* TINKERPOP-1936 Performance enhancement to Bytecode deserialization
* TINKERPOP-1944 JavaScript GLV: DriverRemoteConnection is not exported in the root module
* TINKERPOP-1950 Traversal construction performance enhancements
* TINKERPOP-1953 Bump to Groovy 2.4.15

[[release-3-2-8]]
=== TinkerPop 3.2.8 (Release Date: April 2, 2018)

* Added a `Lambda` class to Gremlin.Net that makes it possible to use Groovy and Python lambdas with Gremlin.Net.
* Enums are now represented as classes in Gremlin.Net which allows to use them as arguments in more steps.
* Bumped to Groovy 2.4.14.
* Added `checkAdjacentVertices` option to `SubgraphStrategy`.
* Modified `GremlinDslProcessor` so that it generated the `getAnonymousTraversalClass()` method to return the DSL version of `__`.
* Added the "Kitchen Sink" test data set.
* Fixed deserialization of `P.not()` for GraphSON.
* Bumped to Jackson 2.9.4.
* Improved performance of `JavaTranslator` by caching reflected methods required for traversal construction.
* Ensure that `RemoteStrategy` is applied before all other `DecorationStrategy` instances.
* Added `idleConnectionTimeout` and `keepAliveInterval` to Gremlin Server that enables a "ping" and auto-close for seemingly dead clients.
* Fixed a bug where lambdas in `gremlin-python` would trigger a failure if steps using python-only symbols were present (such as `as_()`).
* Fixed a bug in `NumberHelper` that led to wrong min/max results if numbers exceeded the Integer limits.
* Delayed setting of the request identifier until `RequestMessage` construction by the builder.
* `ReferenceElement` avoids `UnsupportedOperationException` handling in construction thus improving performance.
* Improved error messaging for failed serialization and deserialization of request/response messages.
* Fixed handling of `Direction.BOTH` in `Messenger` implementations to pass the message to the opposite side of the `StarGraph`.
* Removed hardcoded expectation in metrics serialization test suite as different providers may have different outputs.
* Added `IndexedTraverserSet` which indexes on the value of a `Traverser` thus improving performance when used.
* Utilized `IndexedTraverserSet` in `TraversalVertexProgram` to avoid extra iteration when doing `Vertex` lookups.
* Bumped to Netty 4.0.56.Final.
* Fixed .NET GraphSON serialization of `P.Within()` and `P.without()` when passing a `Collection` as an argument.
* Fixed a bug in Gremlin Console which prevented handling of `gremlin.sh` flags that had an "=" between the flag and its arguments.
* Fixed bug where `SparkMessenger` was not applying the `edgeFunction` from `MessageScope`.
* Fixed a bug in `ComputerAwareStep` that didn't handle `reset()` properly and thus occasionally produced some extra traversers.
* Removed `TraversalPredicate` class in Gremlin.Net. It is now included in the `P` class instead.

==== Bugs

* TINKERPOP-1053 installed plugins are placed in a directory relative to where gremlin.sh is started
* TINKERPOP-1509 Failing test case for tree serialization
* TINKERPOP-1738 Proper functioning of GraphSONReader depends on order of elements in String representation
* TINKERPOP-1758 RemoteStrategy should be before all other DecorationStrategies.
* TINKERPOP-1855 Update Rexster links
* TINKERPOP-1859 Complex instance of P not serializing to bytecode properly
* TINKERPOP-1860 valueMap(True) result in error in gremlin-python
* TINKERPOP-1862 TinkerGraph VertexProgram message passing doesn't work properly when using Direction.BOTH
* TINKERPOP-1867 union() can produce extra traversers
* TINKERPOP-1872 Apply edgeFunction in SparkMessenger
* TINKERPOP-1873 min() and max() work only in the range of Integer values
* TINKERPOP-1874 P does not appear to be serialized consistently in GraphSON
* TINKERPOP-1879 Gremlin Console does not resepect equal sign for flag argument assignments
* TINKERPOP-1880 Gremlin.NET Strong name signature could not be verified. (HRESULT: 0x80131045)
* TINKERPOP-1883 gremlinpython future will never return
* TINKERPOP-1890 getAnonymousTraversalClass() is not being generated for Java DSLs
* TINKERPOP-1891 Serialization of P.not() for gremlin-javascript
* TINKERPOP-1892 GLV test failures for .NET
* TINKERPOP-1894 GraphSONMessageSerializerV2d0 fails to deserialize valid P.not()
* TINKERPOP-1896 gremlin-python lambdas error
* TINKERPOP-1907 Fix failing GLV test for withSack() in .NET
* TINKERPOP-1917 gx:BigDecimal serialization broken in Gremlin.Net on systems with ',' as decimal separator
* TINKERPOP-1918 Scenarios fail because of wrong numerical types
* TINKERPOP-1919 Gherkin runner doesn't work with P.And() and P.Or() in Gremlin.Net
* TINKERPOP-1920 Tests fail because P.Within() arguments are wrapped in an array in Gremlin.Net
* TINKERPOP-1922 Gherkin features fail that contain P.not() in Gremlin.Net

==== Improvements

* TINKERPOP-1357 Centrality Recipes should mention pageRank and OLAP.
* TINKERPOP-1489 Provide a Javascript Gremlin Language Variant
* TINKERPOP-1586 SubgraphStrategy in OLAP
* TINKERPOP-1726 Support WebSockets ping/pong keep-alive in Gremlin server
* TINKERPOP-1842 iterate() missing in terminal steps documentation
* TINKERPOP-1850 Range step has undocumented special values
* TINKERPOP-1854 Support lambdas in Gremlin.Net
* TINKERPOP-1857 GLV test suite consistency and completeness
* TINKERPOP-1863 Delaying the setting of requestId till the RequestMessage instantiation time
* TINKERPOP-1868 Support inject source step in Gremlin.Net
* TINKERPOP-1870 n^2 synchronious operation in OLAP WorkerExecutor.execute() method
* TINKERPOP-1877 Add new graph data for specialized testing scenarios
* TINKERPOP-1884 Bump to Netty 4.0.56.Final
* TINKERPOP-1885 Various Gremlin.Net documentation updates
* TINKERPOP-1901 Enable usage of enums in more steps in Gremlin.Net
* TINKERPOP-1908 Bump to Groovy 2.4.14
* TINKERPOP-1911 Refactor JavaTranslator to cache all reflective calls

[[release-3-2-7]]
=== TinkerPop 3.2.7 (Release Date: December 17, 2017)

* Added core GraphSON classes for Gremlin-Python: `UUID`, `Date`, and `Timestamp`.
* Documented the recommended method for constructing DSLs with Gremlin.Net.
* Provided a method to configure detachment options with `EventStrategy`.
* Fixed a race condition in `TinkerIndex`.
* Fixed bug in handling of the long forms of `-e` and `-i` (`--execute` and `--interactive` respectively) for Gremlin Console.
* Fixed bug in `LambdaRestrictionStrategy` where traversals using `Lambda` scripts weren't causing the strategy to trigger.
* Improved error messaging for bytecode deserialization errors in Gremlin Server.
* Fixed an `ArrayOutOfBoundsException` in `hasId()` for the rare situation when the provided collection is empty.
* Bump to Netty 4.0.53
* `TraversalVertexProgram` `profile()` now accounts for worker iteration in `GraphComputer` OLAP.
* Returned the `Builder` instance from the `DetachedEdge.Builder` methods of `setOutE` and `setOutV`.
* Added test framework for GLVs.
* Fixed bug in `TraversalHelper.replaceStep()` where the step being replaced needed to be removed prior to the new one being added.
* Added alias support in the .NET `DriverRemoteConnection`.
* Added a test for self-edges and fixed `Neo4jVertex` to provided repeated self-edges on `BOTH`.
* Better respected permissions on the `plugins.txt` file and prevented writing if marked as read-only.
* Added getters for the lambdas held by `LambdaCollectingBarrierStep`, `LambdaFlatMapStep` and `LambdaSideEffectStep`.
* Fixed an old hack in `GroovyTranslator` and `PythonTranslator` where `Elements` were being mapped to their id only.
* Fixed an "attachement"-bug in `InjectStep` with a solution generalized to `StartStep`.
* Truncate the script in error logs and error return messages for "Method code too large" errors in Gremlin Server.
* Fixed a bug in `LambdaRestrictionStrategy` where it was too eager to consider a step as being a lambda step.
* `ReferenceVertex` was missing its `label()` string. `ReferenceElement` now supports all label handling.
* Fixed a bug where bytecode containing lambdas would randomly select a traversal source from bindings.
* Deprecated `GremlinScriptEngine.eval()` methods and replaced them with new overloads that include the specific `TraversalSource` to bind to.
* Added `GraphHelper.cloneElements(Graph original, Graph clone)` to the `gremlin-test` module to quickly clone a graph.
* Added `GremlinDsl.AnonymousMethod` annotation to help provide explicit types for anonymous methods when the types are not easily inferred.
* Bump to GMavenPlus 1.6.
* Added better error message for illegal use of `repeat()`-step.
* Fixed a bug in `RangeByIsCountStrategy` that led to unexpected behaviors when predicates were used with floating point numbers.
* Bump to Jackson 2.8.10.
* Deprecated `MutationListener.vertexPropertyChanged()` method that did not use `VertexProperty` and added a new method that does.
* Added an `EmbeddedRemoteConnection` so that it's possible to mimic a remote connection within the same JVM.
* Supported interruption for remote traversals.
* Allow the `:remote` command to accept a `Cluster` object defined in the console itself.
* The Console's `plugin.txt` file is only updated if there were manually uninstalled plugins.
* Fixed a bug in `MatchStep` where mid-traversal `where()` variables were not being considered in start-scope.
* Generalized `MatchStep` to locally compute all clauses with barriers (not just reducing barriers).
* Ensured that plugins were applied in the order they were configured.
* Fixed a bug in `Neo4jGremlinPlugin` that prevented it from loading properly in the `GremlinPythonScriptEngine`.
* Fixed a bug in `ComputerVerificationStrategy` where child traversals were being analyzed prior to compilation.
* Fixed a bug that prevented Gremlin from ordering lists and streams made of mixed number types.
* Fixed a bug where `keepLabels` were being corrupted because a defensive copy was not being made when they were being set by `PathRetractionStrategy`.
* Cancel script evaluation timeout in `GremlinExecutor` when script evaluation finished.
* Added a recipe for OLAP traversals with Spark on YARN.
* Added `spark-yarn` dependencies to the manifest of `spark-gremlin`.

==== Bugs

* TINKERPOP-1650 PathRetractionStrategy makes Match steps unsolvable
* TINKERPOP-1731 Docker build does not appear to work for gremlin-dotnet
* TINKERPOP-1745 Gremlin .NET: Use DateTimeOffset instead of DateTime to represent g:Date
* TINKERPOP-1753 OrderStep not able to order by non-integer numbers
* TINKERPOP-1760 OLAP compilation failing around ConnectiveStrategy
* TINKERPOP-1761 GremlinExecutor: Timeout future not cancelled on successful script evaluation
* TINKERPOP-1762 Make MatchStep analyze mid-clause variables for executing ordering purposes.
* TINKERPOP-1764 Generalize MatchStep to localize all barriers, not just reducing barriers.
* TINKERPOP-1766 Gremlin.Net: Closed connections should not be re-used
* TINKERPOP-1782 RangeByIsCountStrategy doesn't handle floating point numbers properly
* TINKERPOP-1789 Reference elements should be represented by id and label *(breaking)*
* TINKERPOP-1790 GraphSON 3.0 doc updates
* TINKERPOP-1791 GremlinDsl custom step with generic end type produces invalid code in __.java
* TINKERPOP-1792 Random TraversalSource Selection in GremlinScriptEngine
* TINKERPOP-1795 Getting Lambda comparator message for .profile() step
* TINKERPOP-1796 Driver connection pool SSL properties missing
* TINKERPOP-1797 LambdaRestrictionStrategy and LambdaMapStep in `by()`-modulation.
* TINKERPOP-1798 MutationListener.vertexPropertyChanged oldValue should be a VertexProperty
* TINKERPOP-1801 OLAP profile() step return incorrect timing
* TINKERPOP-1802 hasId() fails for empty collections
* TINKERPOP-1803 inject() doesn't re-attach with remote traversals
* TINKERPOP-1819 documentation query and description mismatch
* TINKERPOP-1821 Consistent behavior of self-referencing edges
* TINKERPOP-1825 Gremlin .NET: Constant() step has incorrect parameter defined
* TINKERPOP-1830 Race condition in Tinkergraph index creation
* TINKERPOP-1832 TraversalHelper.replaceStep sets previousStep to the wrong step
* TINKERPOP-1846 LambdaRestrictionStrategy not triggering for Lambda scripts
* TINKERPOP-1848 Fix g:Date assertion in python tests
* TINKERPOP-1851 Gremlin long options for -e and -i are not working properly

==== Improvements

* TINKERPOP-1661 Docker-built documentation does not always point locally
* TINKERPOP-1725 DotNet GLV: Make traversal generation deterministic
* TINKERPOP-1734 DSL for Gremlin .NET
* TINKERPOP-1746 Better error message on wrong ordering of emit()/until()/has()
* TINKERPOP-1752 Gremlin.Net: Generate completely type-safe methods
* TINKERPOP-1756 Provide a way to easily mock a RemoteConnection for tests
* TINKERPOP-1759 Improve hashcode and equals for Traverser implementations
* TINKERPOP-1768 Bump to Jackson 2.8.10
* TINKERPOP-1770 Remote traversal timeout
* TINKERPOP-1771 gremlin.bat doesn't support paths containing spaces
* TINKERPOP-1779 Bump to GMavenPlus 1.6
* TINKERPOP-1784 Gremlin Language Test Suite
* TINKERPOP-1785 Gremlin.Net should be strong-name signed
* TINKERPOP-1786 Recipe and missing manifest items for Spark on Yarn
* TINKERPOP-1787 Allow :remote command to accept a user defined Cluster instance
* TINKERPOP-1806 Consistently use Gremlin.Net instead of Gremlin-DotNet
* TINKERPOP-1807 Gremlin-Python doesn't support GraphSON types g:Date, g:Timestamp and g:UUID
* TINKERPOP-1808 Add ability to get the consumer in LambdaSideEffectStep
* TINKERPOP-1811 Improve error reporting for serialization errors between gremlin-python and gremlin-server
* TINKERPOP-1812 ProfileTest assumes that graph implementations will not add their own steps
* TINKERPOP-1813 Subgraph step requires the graph API
* TINKERPOP-1814 Some process tests require the graph API
* TINKERPOP-1820 Include .NET GLV tests on TravisCI
* TINKERPOP-1824 Update netty version to 4.0.52
* TINKERPOP-1827 Gremlin .NET: Test Suite Runner
* TINKERPOP-1829 Improve flexibility of detachment for EventStrategy
* TINKERPOP-1833 DetachedEdge.Builder#setInV and setOutV doesn't return the builder
* TINKERPOP-1835 Bump Netty 4.0.53
* TINKERPOP-1837 Gremlin .NET: Provide type coercion between IDictionary<K, V> instances

[[release-3-2-6]]
=== TinkerPop 3.2.6 (Release Date: August 21, 2017)

This release also includes changes from <<release-3-1-8, 3.1.8>>.

* Bump to Netty 4.0.50
* Registered `HashMap$TreeNode` to Gryo.
* Fixed a lambda-leak in `SackValueStep` where `BiFunction` must be tested for true lambda status.
* Fixed a bug in `RangeByIsCountStrategy` that broke any `ConnectiveStep` that included a child traversal with an optimizable pattern.
* Allowed access to `InjectStep.injections` for `TraversalStrategy` analysis.
* Exceptions that occur during result iteration in Gremlin Server will now return `SCRIPT_EVALUATION_EXCEPTION` rather than `SERVER_ERROR`.
* `AddEdgeStep` attaches detached vertices prior to edge creation.
* Added graph element GraphSON serializers in Gremlin-Python.
* Initialization scripts for Gremlin Server will not timeout.
* Added Gremlin.Net.
* `ProfileTest` is now less stringent about assertions which will reduce burdens on providers.
* `GremlinExecutor` begins timeout of script evaluation at the time the script was submitted and not from the time it began evaluation.
* Added Gremlin.Net.
* `ReferenceFactory` and `DetachedFactory` now detach elements in collections accordingly.
* Deprecated `GryoLiteMessageSerializerV1d0` in favor of `HaltedTraverserStrategy`.
* Deprecated the `useMapperFromGraph` configuration option for Gremlin Server serializers.
* `JavaTranslator` is now smart about handling `BulkSet` and `Tree`.
* Added annotations to the traversal metrics pretty print.
* `EdgeOtherVertexStep` is no longer final and can be extended by providers.
* `EdgeVertexStep` is no longer final and can be extended by providers.
* Deprecated `Transaction.submit(Function)`.
* Fixed `HADOOP_GREMLIN_LIBS` parsing for Windows.
* Improved GraphSON serialization performance around `VertexProperty`.
* Changed some tests in `EventStrategyProcessTest` which were enforcing some unintended semantics around transaction state.
* Added WsAndHttpChannelizer and SaslAndHttpBasicAuthenticationHandler to be allow for servicing Http and Websocket requests to the same server
* Added deep copy of `Bytecode` to `DefaultTraversal.clone()`.

==== Bugs

* TINKERPOP-1385 Refactor Profiling test cases
* TINKERPOP-1679 Detached side-effects aren't attached when remoted
* TINKERPOP-1683 AbstractHadoopGraphComputer on Windows
* TINKERPOP-1691 Some EventStrategyProcessTest assume element state is synced in memory
* TINKERPOP-1704 XXXTranslators are not being respective of BulkSet and Tree.
* TINKERPOP-1727 Bytecode object shallow copied when traversals are cloned
* TINKERPOP-1742 RangeByIsCountStrategy fails for ConnectiveSteps
* TINKERPOP-1743 LambdaRestrictionStrategy does not catch lambdas passed to sack()
* TINKERPOP-1744 Gremlin .NET: Exception from sync execution gets wrapped in AggregateException

==== Improvements

* TINKERPOP-741 Remove Options For Transaction Retry
* TINKERPOP-915 Gremlin Server supports REST and Websockets simultanteously
* TINKERPOP-920 Test case needed for ensuring same cardinality for key.
* TINKERPOP-1552 C# Gremlin Language Variant
* TINKERPOP-1669 EdgeVertexStep should be designed for extension
* TINKERPOP-1676 Improve GraphSON 2.0 Performance  *(breaking)*
* TINKERPOP-1688 Include TraversalMetrics annotation in pretty print
* TINKERPOP-1694 Deprecate useMapperFromGraph
* TINKERPOP-1701 HaltedTraverserStrategy should recurse into collections for detachment.
* TINKERPOP-1703 Make EdgeOtherVertexStep non-final
* TINKERPOP-1708 Add a "Note on Scopes" document
* TINKERPOP-1709 Add a list of all the steps that support by()/from()/to()/as()/option()
* TINKERPOP-1710 Add a note on tree() by-modulation and uniqueness of tree branches.
* TINKERPOP-1714 Gremlin Server scriptEvaluationTimeout should take into account request arrival time
* TINKERPOP-1718 Deprecate GryoLiteMessageSerializerV1d0
* TINKERPOP-1748 Callout comments break code snippets
* TINKERPOP-1749 Bump to Netty 4.0.50

[[release-3-2-5]]
=== TinkerPop 3.2.5 (Release Date: June 12, 2017)

This release also includes changes from <<release-3-1-7, 3.1.7>>.

* Fixed folding of multiple `hasId()` steps into `GraphStep`.
* Added string performance options to `StarGraph`.
* Fixed a bug in `until(predicate)` where it was actually calling `emit(predicate)`.
* Fixed inconsistency in GraphSON serialization of `Path` where properties of graph elements were being included when serialized.
* Improved performance and memory usage of GraphSON when serializing `TinkerGraph` and graph elements.
* Removed use of `stream()` in `DetachedEdge` and `DetachedVertex`.
* Deprecated a constructor in `DetachedEdge` that made use of `Pair` in favor of a new one that just uses the objects that were in the `Pair`.
* Improved error messaging on the `g.addV(Object...)` when passing an invalid arguments.
* Reduced memory usage for TinkerGraph deserialization in GraphSON by streaming vertices and edges.
* Added the `gremlin-archetype-dsl` to demonstrate how to structure a Maven project for a DSL.
* Developed and documented patterns for Domain Specific Language implementations.
* Removed the Groovy dependency from `gremlin-python` and used Groovy Templates and the `gmavenplus-plugin` to generate the python GLV classes.
* Now using Groovy `[...]` map notation in `GroovyTranslator` instead of `new LinkedHashMap(){{ }}`.
* Maintained type information on `Traversal.promise()`.
* Propagated exception to `Future` instead of calling thread in `RemoteConnection`.
* Fixed a bug in `RepeatUnrollStrategy` where `LoopsStep` and `LambdaHolder` should invalidate the strategy's application.
* Deprecated `authentication.className` setting in favor of using `authentication.authenticator`.
* Added `authentication.authenticationHandler` setting.
* Added abstraction to authorization to allow users to plug in their own `AbstractAuthorizationHandler` implementations.
* Fixed a `NullPointerException` bug in `B_LP_O_S_SE_SL_Traverser`.
* `PathRetractionStrategy` now uses the marker-model to reduce recursive lookups of invalidating steps.
* `ProfileStrategy` now uses the marker-model to reduce recursive lookups of `ProfileSideEffectStep`.
* `Mutating` steps now implement `Scoping` interface.
* Fixed a step id compilation bug in `AddVertexStartStep`, `AddVertexStep`, `AddEdgeStep`, and `AddPropertyStep`.
* Added more details to Gremlin Server client side messages - exception hierarchy and stack trace.
* Deprecated "Exception-Class" in the Gremlin Server HTTP protocol in favor of the new "exceptions" field.
* De-registered metrics on Gremlin Server shutdown.
* Added "help" command option on `:remote config` for plugins that support that feature in the Gremlin Console.
* Allowed for multiple scripts and related arguments to be passed to `gremlin.sh` via `-i` and `-e`.
* `LABELED_PATH` requirement is now set if any step in the traversal is labeled.
* Updated `PathRetractionStrategy` to not run if the provided traversal contains a `VertexProgramStep` that has a `LABELED_PATH` requirement.
* Added various metrics to the `GremlinGroovyScriptEngine` around script compilation and exposed them in Gremlin Server.
* Moved the `caffeine` dependency down to `gremlin-groovy` and out of `gremlin-server`.
* Improved script compilation in `GremlinGroovyScriptEngine` to use better caching, log long compile times and prevent failed compilations from recompiling on future requests.
* Synchronized script compilation.
* Logged Script compilation times.
* Prevented failed scripts from recompiling.
* Logged warnings for scripts that take "too long" to compile.
* Improved memory usage of the `GremlinGroovyScriptEngine`.
* Added `cyclicPath().from().to().by()` support to `GraphTraversal`.
* Added `simplePath().from().to().by()` support to `GraphTraversal`.
* Added `path().from().to()` support to `GraphTraversal` so sub-paths can be isolated from the current path.
* Added `FromToModulating` interface for use with `to()`- and `from()`-based step modulators.
* Added `Path.subPath()` which supports isolating a sub-path from `Path` via to/from-labels.
* Fixed `NullPointerException` in `GraphMLReader` that occurred when an `<edge>` didn't have an ID field and the base graph supported ID assignment.
* Added `ScopingStrategy` which will computer and provide all `Scoping` steps with the path labels of the global `Traversal`.
* Split `ComputerVerificationStrategy` into two strategies: `ComputerVerificationStrategy` and `ComputerFinalizationStrategy`.
* Removed `HasTest.g_V_hasId_compilationEquality` from process test suite as it makes too many assumptions about provider compilation.
* Deprecated `CustomizerProvider` infrastructure.
* Deprecated `PluginAcceptor` infrastructure.
* Improved consistency of the application of bindings to `GremlinScriptEngine` implementations in the `BindingsGremlinPlugin`.
* Fixed a bug in OLAP `ComputerAwareStep` where end-step labels were not being appended to the traverser correctly.
* Refactor `SparkContext` handler to support external kill and stop operations.
* Fixed an optimization bug in `LazyBarrierStrategy` around appending barriers to the end of a `Traversal`.
* Fixed an optimization bug in `PathRetractionStrategy` around appending barriers to the end of a `Traversal`.
* `TraverserIterator` in GremlinServer is smart to try and bulk traversers prior to network I/O.
* Improved error handling of compilation failures for very large or highly parameterized script sent to Gremlin Server.
* Fixed a bug in `RangeByIsCountStrategy` that changed the meaning of inner traversals.
* Improved Gremlin-Python Driver implementation by adding a threaded client with basic connection pooling and support for pluggable websocket clients.
* Changed `GraphManager` from a final class implementation to an interface.
* Updated `GraphManager` interface to include methods for opening/instantiating a graph and closing a graph.
* Implemented `DefaultGraphManager` to include previous `GraphManager` functionality and adhere to updated interface.
* Deprecated `GraphManager.getGraphs()` and added `GraphManager.getGraphNames()`.
* Deprecated `GraphManager.getTraversalSources()` and added `GraphManager.getTraversalSourceNames()`.
* Fixed a bug so now users can supply a YAML with an empty `staticVariableTypes` to be used by the `FileSandboxExtension`

==== Bugs

* TINKERPOP-1258 HasTest.g_V_hasId_compilationEquality makes GraphStep assumptions
* TINKERPOP-1528 CountByIsRangeStrategy fails for a particular query
* TINKERPOP-1626 choose() is buggy in OLAP
* TINKERPOP-1638 count() is optimized away in where()
* TINKERPOP-1640 ComputerVerificationStrategy gives false errors
* TINKERPOP-1652 Disable PathRetractionStrategy strategy if VertexProgramStep has LABELLED_PATH requirement
* TINKERPOP-1660 Documentation links should not link to TINKERPOP-xxxx branches
* TINKERPOP-1666 NPE in FileSandboxExtension if staticVariableTypes is empty in supplied YAML file
* TINKERPOP-1668 RepeatUnrollStrategy should not execute if there is a LoopStep used.
* TINKERPOP-1670 End type lost when using promise()
* TINKERPOP-1673 GroovyTranslator produces Gremlin that can't execute on :remote
* TINKERPOP-1675 RemoteStep#processNextStart() throws CompletionException instead of underlying exception
* TINKERPOP-1681 Multiple hasId's are or'd into GraphStep

==== Improvements

* TINKERPOP-761 Some basic mathematical functions / steps
* TINKERPOP-786 Patterns for DSL Development
* TINKERPOP-1044 ResponseMessage should contain server-side exception name.
* TINKERPOP-1095 Create a custom ScriptContext
* TINKERPOP-1266 Make memory available to benchmarks configurable
* TINKERPOP-1303 add help for :remote config for Gephi Plugin
* TINKERPOP-1340 docs do not state at what version an API was introduced (or deprecated)
* TINKERPOP-1387 from and to modulators for path steps
* TINKERPOP-1438 Consider GraphManager as an interface*(breaking)*
* TINKERPOP-1453 Allow Gremlin-Python to handle asynchronous failure
* TINKERPOP-1577 Provide support for Python3 or Python2 in the Docker builds.
* TINKERPOP-1599 implement real gremlin-python driver
* TINKERPOP-1614 Improve documentation for Graph.V() and Graph.E() on main docs page
* TINKERPOP-1618 Remove groovy dependency from gremlin-python
* TINKERPOP-1627 LazyBarrierStrategy should not append an end barrier.
* TINKERPOP-1631 Fix visibility issues with the BindingsGremlinPlugin
* TINKERPOP-1634 Deprecate old methods of GremlinGroovyScriptEngine customization
* TINKERPOP-1642 Improve performance of mutating traversals
* TINKERPOP-1644 Improve script compilation process and include metrics
* TINKERPOP-1653 Allow multiple scripts with arguments to be passed to the Console
* TINKERPOP-1657 Provide abstraction to easily allow different HttpAuth schemes
* TINKERPOP-1663 Validate a maximum for the number of parameters passed to Gremlin Server
* TINKERPOP-1665 Remove unittest from Gremlin-Python tests
* TINKERPOP-1671 Default method for RemoteConnection.submitAsync throws exception from submit on calling thread instead of failing the future
* TINKERPOP-1677 Bump Groovy to 2.4.11
* TINKERPOP-1680 Add string performance options to StarGraph

[[release-3-2-4]]
=== TinkerPop 3.2.4 (Release Date: February 8, 2017)

This release also includes changes from <<release-3-1-6, 3.1.6>>.

* Fixed a bug where `PathProcessor.keepLabels` were not being pushed down into child traversals by `PathRetractionStrategy`.
* Added default `MessagePassingReductionStrategy` for `GraphComputer` that can reduce the number of message passing iterations.
* Fixed a bug associated with user-provided maps and `GroupSideEffectStep`.
* `GroupBiOperator` no longer maintains a detached traversal and thus, no more side-effect related OLAP inconsistencies.
* Added `ProjectedTraverser` which wraps a traverser with a `List<Object>` of projected data.
* Fixed an optimization bug in `CollectingBarrierSteps` where the barrier was being consumed on each `addBarrier()`.
* `OrderGlobalStep` and `SampleGlobalStep` use `ProjectedTraverser` and now can work up to the local star graph in OLAP.
* SASL negotiation supports both a byte array and Base64 encoded bytes as a string for authentication to Gremlin Server.
* Deprecated all test suites in `gremlin-groovy-test` - Graph Providers no longer need to implement these.
* Deprecated `TinkerIoRegistry` replacing it with the more consistently named `TinkerIoRegistryV1d0`.
* Made error messaging more consistent during result iteration timeouts in Gremlin Server.
* Fixed a memory leak in the classloader for the `GremlinGroovyScriptEngine` where classes in the loader were not releasing from memory as a strong reference was always maintained.
* `PathRetractionStrategy` does not add a `NoOpBarrierStep` to the end of local children as its wasted computation in 99% of traversals.
* Fixed a bug in `AddVertexStartStep` where if a side-effect was being used in the parametrization, an NPE occurred.
* Fixed a bug in `LazyBarrierStrategy` where `profile()` was deactivating it accidentally.
* Fixed a bug in `RepeatUnrollStrategy` where stateful `DedupGlobalStep` was cloned and thus, maintained two deduplication sets.
* Added documentation around "terminal steps" in Gremlin: `hasNext()`, `next()`, `toList()`, etc.
* Added specific GraphSON serializers for `RequestMessage` and `ResponseMessage` in GraphSON 2.0.
* Added `CloseableIterator` to allow `Graph` providers who open expensive resources a way to let users release them.
* Fixed minor bug in `gremlin-driver` where closing a session-based `Client` without initializing it could generate an error.
* Relieved synchronization pressure in various areas of `TinkerGraphComputer`.
* Fixed an optimization bug in OLAP-based `DedupGlobalStep` where deduping occurred twice.
* `MemoryComputeKey` now implements `Cloneable` which is useful for `BiOperator` reducers that maintain thread-unsafe state.
* `TinkerGraphComputer` now supports distributed `Memory` with lock-free partition aggregation.
* `TinkerGraph` Gryo and GraphSON deserialization is now configured to use multi-properties.
* Changed behavior of `ElementHelper.areEqual(Property, Property)` to not throw exceptions with `null` arguments.
* Added `GryoVersion` for future flexibility when introducing a new verison of Gryo and moved serializer registrations to it.
* Fixed Gryo serialization of `ConnectiveP` instances.
* Lessened the severity of Gremlin Server logging when it encounters two or more serializers addressing the same mime type.
* Bumped to Netty 4.0.42.final.
* Added `ByteBuffer`, `InetAddress`, `Timestamp` to the list of Gryo supported classes.
* Fixed Gryo serialization of `Class`.
* Fixed GraphSON serialization of enums like `T`, `P`, etc. where values were overriding each other in the GraphSON type registry.
* Fixed a bug in Gremlin-Python around `__.__()` and `__.start()`.
* Fixed a bug around long serialization in Gremlin-Python when using Python3.
* Deprecated `TraversalSource.withBindings()` as it is no longer needed in Gremlin-Java and never was needed for other variants.
* Fixed a bug in Gremlin-Java `Bytecode` where anonymous traversals were not aware of parent bindings.
* Fixed a bug in Gremlin-Java GraphSON deserialization around `P.within()` and `P.without()`.
* Converted Spark process suite tests to "integration" tests.
* Fixed a bug in `InlineFilterStrategy` having to do with folding `HasContainers` into `VertexStep`.
* Deprecated `HasContainer.makeHasContainers()` which was used to dissect `AndP` and shouldn't be used at the TinkerPop-level.
* `GraphTraversal.has()` now will try and fold-left `HasContainer` if end step is a `HasContainerHolder`.
* Created explicit `P`-predicate methods for `GraphTraversal.hasXXX()`.
* Fixed a bug in `FilterRankStrategy` around `where().by()` ordering.
* Added another optimization in `RangeByIsCountStrategy`, that removes `count().is()` altogether if it's not needed.
* Fixed a OLAP `MatchStep.clone()`-bug that occurs when the `match()` is in a local child.
* Added another optimization in `RangeByIsCountStrategy`, that removes `count().is()` altogether if it's not needed.
* Fixed a bug in `RangeByIsCountStrategy` where labeled parents shouldn't have the strategy applied to their children.
* Fixed a bug in `PathRetractionStrategy` where `MatchEndStep` labels were being dropped when they shouldn't be.
* Added `TinkerGraphCountStrategy` which translates `g.V().map*.count()` patterns into direct `Map.size()` calls in `TinkerGraph`.
* Added `Path.head()` and `Path.isEmpty()` with default method implementations.
* Fixed a `NoSuchElementException` bug with `GroupXXXStep` where if the reduced `TraverserSet` is empty, don't add the key/value.
* Fixed a `NullPointerException` bug with profiling `GroupSideEffectStep` in OLTP.
* Improved ability to release resources in `GraphProvider` instances in the test suite.
* Factored `GremlinPlugin` functionality out of gremlin-groovy and into gremlin-core - related classes were deprecated.
* Added a `force` option for killing sessions without waiting for transaction close or timeout of a currently running job or multiple jobs.
* Deprecated `Session.kill()` and `Session.manualKill()`.
* Added `Traversal.promise()` method to allow for asynchronous traversal processing on "remote" traversals.
* Deprecated `RemoteConnection.submit(Bytecode)` in favor of `submitAsync(Bytecode)`.
* Added `choose(predicate,traversal)` and `choose(traversal,traversal)` to effect if/then-semantics (no else). Equivalent to `choose(x,y,identity())`.
* Removed `ImmutablePath.TailPath` as it is no longer required with new recursion model.
* Removed call stack recursion in `ImmutablePath`.
* Gremlin-Python serializes `Bytecode` as an object (instead of a JSON string) when submit over the `RemoteConnection`.
* Fixed the handling of the `DriverRemoteConnection` pass-through configurations to the driver.
* `IncidentToAdjacentStrategy` now uses a hidden label marker model to avoid repeated recursion for invalidating steps.
* `PathProcessorStrategy` can inline certain `where(traversal)`-steps in order to increase the likelihood of star-local children.
* `SparkGraphComputer` no longer starts a worker iteration if the worker's partition is empty.
* Added `ProjectStep.getProjectKeys()` for strategies that rely on such information.
* Added `VertexFeatures.supportsDuplicateMultiProperties()` for graphs that only support unique values in multi-properties.
* Deprecated the "performance" tests in `OptIn`.
* Deprecated `getInstance()` methods in favor of `instance()` for better consistency with the rest of the API.
* Block calls to "remote" traversal side-effects until the traversal read is complete which signifies an end to iteration.
* Added `Pick.none` and `Pick.any` to the serializers and importers.
* Added a class loader to `TraversalStrategies.GlobalCache` which guarantees strategies are registered prior to `GlobalCache.getStrategies()`.
* Fixed a severe bug where `GraphComputer` strategies are not being loaded until the second use of the traversal source.
* The root traversal now throws regular `NoSuchElementException` instead of `FastNoSuchElementException`. (*breaking*)
* Added a short sleep to prevent traversal from finishing before it can be interrupted during `TraversalInterruptionComputerTest`.
* Added support for SSL client authentication

==== Bugs

* TINKERPOP-1380 dedup() doesn't dedup in rare cases
* TINKERPOP-1384 Description of filter function in traversal documentation
* TINKERPOP-1428 profile() throws NPE for union(group, group)
* TINKERPOP-1521 Mutating steps don't recognize side-effects
* TINKERPOP-1525 Plug VertexProgram iteration leak on empty Spark RDD partitions
* TINKERPOP-1534 Gremlin Server instances leaking in tests
* TINKERPOP-1537 Python tests should not use hard-coded number of workers
* TINKERPOP-1547 Two bugs found associated with MatchStep: Path retraction and range count.
* TINKERPOP-1548 Traversals can complete before interrupted in TraversalInterruptionComputerTest
* TINKERPOP-1560 Cache in GroovyClassLoader may continue to grow
* TINKERPOP-1561 gremiln-python GraphSONWriter doesn't properly serialize long in Python 3.5
* TINKERPOP-1567 GraphSON deserialization fails with within('a')
* TINKERPOP-1573 Bindings don't work in coalesce
* TINKERPOP-1576 gremlin-python calls non-existent methods
* TINKERPOP-1581 Gremlin-Python driver connection is not thread safe.
* TINKERPOP-1583 PathRetractionStrategy retracts keys that are actually needed
* TINKERPOP-1585 OLAP dedup over non elements
* TINKERPOP-1587 Gremlin Server Subgraph Cardinality Not Respected
* TINKERPOP-1594 LazyBarrierStrategy does not activate with ProfileStep
* TINKERPOP-1605 gremlin-console 3.2.3 -e can no longer take paths relative to current working directory

==== Improvements

* TINKERPOP-887 FastNoSuchElementException hides stack trace in client code
* TINKERPOP-919 Features needs to specify whether 2 vertex properties with same key/value is allowed.
* TINKERPOP-932 Add ability to cancel script execution associated with a Gremlin Server Session
* TINKERPOP-1248 OrderGlobalStep should use local star graph to compute sorts, prior to reduction.
* TINKERPOP-1261 Side-effect group().by() can't handle user-defined maps
* TINKERPOP-1292 TinkerGraphComputer VertexProgramInterceptors
* TINKERPOP-1372 ImmutablePath should not use Java recursion (call stacks are wack)
* TINKERPOP-1433 Add steps to dev docs to help committers get their keys in order
* TINKERPOP-1434 Block calls to traversal side-effects until read is complete
* TINKERPOP-1471 IncidentToAdjacentStrategy use hidden marker to avoid repeated recursion.
* TINKERPOP-1473 Given PathRetractionStrategy, PathProcessorStrategy can be extended to support partial where() inlining.
* TINKERPOP-1482 has(x).has(y) chains should be has(x.and(y))
* TINKERPOP-1490 Provider a Future based Traversal.async(Function<Traversal,V>) terminal step
* TINKERPOP-1502 Chained has()-steps should simply left-append HasContainers in Gremlin-Java.
* TINKERPOP-1507 Pick.any and Pick.none are not in GraphSON or Gremlin-Python
* TINKERPOP-1508 Add choose(predicate,trueTraversal)
* TINKERPOP-1527 Do not override registered strategies in TraversalStrategies.GlobalCache
* TINKERPOP-1530 Consistent use of instance()
* TINKERPOP-1539 Create a ComplexTraversalTest with crazy nested gnarly traversals.
* TINKERPOP-1542 Add Path.isEmpty() with a default implementation.
* TINKERPOP-1562 Migrate ScriptEngine-related code to gremlin-core
* TINKERPOP-1570 Bump to Netty 4.0.42
* TINKERPOP-1582 TraversalOpProcessor does not support custom serializers
* TINKERPOP-1584 Add gryo serializers to support types covered in GraphSON
* TINKERPOP-1588 Added Terminal Steps section to the docs
* TINKERPOP-1589 Re-Introduce CloseableIterator
* TINKERPOP-1590 Create TinkerWorkerMemory and Partitioned Vertices
* TINKERPOP-1600 Consistent use of base 64 encoded bytes for SASL negotiation
* TINKERPOP-1602 Support SSL client certificate authentication
* TINKERPOP-1606 Refactor GroupStep to not have the reduction traversal included in its BiOperator.
* TINKERPOP-1610 Deprecate gremlin-groovy-test provider based tests
* TINKERPOP-1617 Create a SingleIterationStrategy which will do its best to rewrite OLAP traversals to not message pass.

[[release-3-2-3]]
=== TinkerPop 3.2.3 (Release Date: October 17, 2016)

This release also includes changes from <<release-3-1-5, 3.1.5>>.

* Restructured Gremlin-Python's GraphSON I/O package to make it easier for users to register serializers/deserializers. (*breaking*)
* Fixed a bug with `TraversalOpProcessor` that was returning a final result prior to committing the transaction.
* Fixed a bug in `ConnectiveStrategy` where infix and/or was not correctly reasoning on `choose()` `HasNextStep` injections.
* Increased performance of `CredentialGraph` authentication.
* Removed Java 8 stream usage from `TraversalHelper` for performance reasons.
* Fixed a bug in `RepeatStep` where `emit().as('x')` wasn't adding the step labels to the emit-traverser.
* Added `GraphComputing.atMaster(boolean)` to allow steps to know whether they are executing at master or distributed at workers.
* Fixed a bug in OLAP where `DedupGlobalStep` wasn't de-duping local master traversers.
* Added `HasContainerHolder.removeHasContainer()`-method with default `UnsupportedOperationException` implementation.
* `TraversalSource.withComputer()` is simplified to add a `VertexProgramStrategy`. Easier for language variants.
* Fixed a `Set`, `List`, `Map` bug in the various `Translators` where such collections were not being internally translated.
* Fixed a `Bytecode` bug where nested structures (map, list, set) were not being analyzed for bindings and bytecode conversions.
* Fixed a `String` bug in `GroovyTranslator` and `PythonTranslator` where if the string has double-quotes it now uses """ """.
* Added a default `TraversalStrategy.getConfiguration()` which returns the configuration needed to construct the strategy.
* `Computer` instances can be created with `Computer.create(Configuration)` and accessed via `Computer.getConf()`.
* Every `TraversalStrategy` can be created via a `Configuration` and a static `MyStrategy.create(Configuration)`.
* Added language-agnostic `TraversalStrategy` support in `Bytecode`.
* Added `PartitionStrategy.Builder.readPartitions()` and deprecated `PartitionStrategy.Builder.addPartition()`.
* A new version of `LazyBarrierStrategy` has been created and added to the default strategies.
* `FilterRankStrategy` now propagates labels "right" over non-`Scoping` filters.
* Fixed a bug in `ConnectiveP` where nested equivalent connectives should be inlined.
* Fixed a bug in `IncidentToAdjacentStrategy` where `TreeStep` traversals were allowed.
* Fixed a end-step label bug in `MatchPredicateStrategy`.
* Fixed a bug in `MatchPredicateStrategy` where inlined traversals did not have strategies applied to it.
* Fixed a bug in `RepeatUnrollStrategy` where inlined traversal did not have strategies applied to it.
* Fixed padding of prompt in Gremlin Console when the number of lines went beyond a single digit.
* Fixed GraphSON 2.0 namespace for `TinkerGraph` to be "tinker" instead of "gremlin".
* Dropped serialization support in GraphSON 2.0 for `Calendar`, `TimeZone`, and `Timestamp`.
* Added `TraversalHelper.copyLabels()` for copying (or moving) labels form one step to another.
* Added `TraversalHelper.applySingleLevelStrategies()` which will apply a subset of strategies but not walk the child tree.
* Added the concept that hidden labels using during traversal compilation are removed at the end during `StandardVerificationStrategy`. (*breaking*)
* Added `InlineFilterStrategy` which will determine if various `TraversalParent` children are filters and if so, inline them.
* Removed `IdentityRemovalStrategy` from the default listing as its not worth the clock cycles.
* Removed the "!" symbol in `NotStep.toString()` as it is confusing and the `NotStep`-name is sufficient.
* Fixed a bug in `TraversalVertexProgram` (OLAP) around ordering and connectives (i.e. `and()` and `or()`).
* Added `AbstractGremlinProcessTest.checkOrderedResults()` to make testing ordered results easier.
* `AbstractLambdaTraversal` now supports a `bypassTraversal` where it is possible for strategies to redefine such lambda traversals.
* Added an internal utility `ClassFilterStep` which determines if the traverser object's class is an instance of the provided class.
* `ConnectiveStep` extends `FilterStep` and thus, is more appropriately categorized in the step hierarchy.
* `PropertyMapStep` supports a provided traversal for accessing the properties of the element. (*breaking*)
* `SubgraphStrategy` now supports vertex property filtering.
* Fixed a bug in Gremlin-Python `P` where predicates reversed the order of the predicates.
* Added tests to `DedupTest` for the `dedup(Scope, String...)` overload.
* Added more detailed reference documentation for IO formats.
* Fixed a bug in serialization of `Lambda` instances in GraphSON, which prevented their use in remote traversals.
* Fixed a naming bug in Gremlin-Python where `P._and` and `P._or` should be `P.and_` and `P.or_`. (*breaking*)
* `where()` predicate-based steps now support `by()`-modulation.
* Added Gryo serialization for `Bytecode`.
* Moved utility-based serializers to `UtilSerializers` for Gryo - these classes were private and hence this change is non-breaking.
* `TraversalRing` returns a `null` if it does not contain traversals (previously `IdentityTraversal`).
* Deprecated `Graph.Exceptions.elementNotFoundException()` as it was not used in the code base outside of the test suite.
* Fixed a `JavaTranslator` bug where `Bytecode` instructions were being mutated during translation.
* Added `Path` to Gremlin-Python with respective GraphSON 2.0 deserializer.
* `Traversal` and `TraversalSource` now implement `AutoCloseable`.
* Added "keep-alive" functionality to the Java driver, which will send a heartbeat to the server when normal request activity on a connection stops for a period of time.
* Renamed the `empty.result.indicator` preference to `result.indicator.null` in Gremlin Console
* If `result.indicator.null` is set to an empty string, then no "result line" is printed in Gremlin Console.
* Deprecated `reconnectInitialDelay` on the Java driver.
* Added some validations to `Cluster` instance building.
* Produced better errors in `readGraph` of `GryoReader` and `GraphSONReader` if a `Vertex` cannot be found in the cache on edge loading.
* VertexPrograms can now declare traverser requirements, e.g. to have access to the path when used with `.program()`.
* New build options for `gremlin-python` where `-DglvPython` is no longer required.
* Added missing `InetAddress` to GraphSON extension module.
* Added new recipe for "Pagination".
* Added new recipe for "Recommendation".
* Added functionality to Gremlin-Server REST endpoint to forward Exception Messages and Class in HTTP Response
* Gremlin Server `TraversalOpProcessor` now returns confirmation upon `Op` `close`.
* Added `close` method Java driver and Python driver `DriverRemoteTraversalSideEffects`.

==== Bugs

* TINKERPOP-1423 IncidentToAdjacentStrategy should be disabled for tree steps
* TINKERPOP-1440 g:Path needs a GraphSON deserializer in Gremlin-Python
* TINKERPOP-1457 Groovy Lambdas for remote traversals not serializable
* TINKERPOP-1458 Gremlin Server doesn't return confirmation upon Traversal OpProcessor "close" op
* TINKERPOP-1466 PeerPressureTest has been failing recently
* TINKERPOP-1472 RepeatUnrollStrategy does not semi-compile inlined repeat traversal
* TINKERPOP-1476 TinkerGraph does not get typed with the right type name in GraphSON
* TINKERPOP-1495 Global list deduplication doesn't work in OLAP
* TINKERPOP-1500 and/or infix and choose() do not work correctly.
* TINKERPOP-1511 Remote client addV, V()

==== Improvements

* TINKERPOP-790 Implement AutoCloseable on TraversalSource
* TINKERPOP-944 Deprecate Graph.Exceptions.elementNotFound
* TINKERPOP-1189 SimpleAuthenticator over HttpChannelizer makes Gremlin Server pretty slow and consumes more CPU
* TINKERPOP-1249 Gremlin driver to periodically issue ping / heartbeat to gremlin server
* TINKERPOP-1280 VertexPrograms should declare traverser requirements
* TINKERPOP-1330 by()-modulation for where()
* TINKERPOP-1409 Make the "null" return in the gremlin console into something more understandable  *(breaking)*
* TINKERPOP-1431 Documentation generation requires tests to execute on gremlin-python
* TINKERPOP-1437 Add tests for dedup(Scope) in DedupTest
* TINKERPOP-1444 Benchmark bytecode->Traversal creation and implement GremlinServer cache if necessary.
* TINKERPOP-1448 gremlin-python should be Python 2/3 compatible
* TINKERPOP-1449 Streamline gremlin-python build
* TINKERPOP-1455 Provide String-based withStrategy()/withoutStrategy() for language variant usage
* TINKERPOP-1456 Support SubgraphStrategy.vertexProperties().
* TINKERPOP-1460 Deprecate reconnectInitialDelay in Java driver
* TINKERPOP-1464 Gryo Serialization for Bytecode
* TINKERPOP-1469 Get rid of Stream-usage in TraversalHelper
* TINKERPOP-1470 InlineFilterStrategy should try and P.or() has() children in OrSteps.
* TINKERPOP-1486 Improve API of RemoteConnection
* TINKERPOP-1487 Reference Documentation for IO
* TINKERPOP-1488 Make LazyBarrierStrategy part of the default TraversalStrategies *(breaking)*
* TINKERPOP-1492 RemoteStrategy or the RemoteConnection should append a lazy barrier().
* TINKERPOP-1423 IncidentToAdjacentStrategy should be disabled for tree steps
* TINKERPOP-1440 g:Path needs a GraphSON deserializer in Gremlin-Python
* TINKERPOP-1457 Groovy Lambdas for remote traversals not serializable
* TINKERPOP-1458 Gremlin Server doesn't return confirmation upon Traversal OpProcessor "close" op
* TINKERPOP-1466 PeerPressureTest has been failing recently
* TINKERPOP-1472 RepeatUnrollStrategy does not semi-compile inlined repeat traversal
* TINKERPOP-1495 Global list deduplication doesn't work in OLAP
* TINKERPOP-1500 and/or infix and choose() do not work correctly.
* TINKERPOP-1511 Remote client addV, V()

[[release-3-2-2]]
=== TinkerPop 3.2.2 (Release Date: September 6, 2016)

This release also includes changes from <<release-3-1-4, 3.1.4>>.

* Included GraphSON as a default serializer (in addition to Gryo, which was already present) in Gremlin Server if none are defined.
* Added `gremlin-python` package as a Gremlin language variant in Python.
* Added `Bytecode` which specifies the instructions and arguments used to construct a traversal.
* Created an experimental GraphSON representation of `Bytecode` that will be considered unstable until 3.3.0.
* Added `Translator` which allows from the translation of `Bytecode` into some other form (e.g. script, `Traversal`, etc.).
* Added `JavaTranslator`, `GroovyTranslator`, `PythonTranslator`, and `JythonTranslator` for translating `Bytecode` accordingly.
* Added `TranslationStrategy` to `gremlin-test` so translators can be tested against the process test suite.
* Added `Traversal.Admin.nextTraverser()` to get the next result in bulk-form (w/ default implementation).
* Added `TraversalSource.getAnonymousTraversalClass()` (w/ default implementation).
* Added `GremlinScriptEngine` interface which specifies a `eval(Bytecode, Bindings)` method.
* Deprecated `RemoteGraph` in favor of `TraversalSource.withRemote()` as it is more technically correct to tie a remote traversal to the `TraversalSource` than a `Graph` instance.
* `GremlinGroovyScriptEngine` implements `GremlinScriptEngine`.
* Added `GremlinJythonScriptEngine` which implements `GremlinScriptEngine`.
* Removed support for submitting a Java serialized `Traversal` to Gremlin Server.
* Removed a largely internal feature that supported automatic unrolling of traversers in the Gremlin Driver.
* Made it possible to directly initialize `OpProcessor` implementations with server `Settings`.
* Included GraphSON as a default serializer (in addition to Gryo, which was already present) in Gremlin Server if none are defined
* Introduced GraphSON 2.0.
* Deprecated `embedTypes` on the builder for `GraphSONMapper`.
* Bumped to Netty 4.0.40.final.
* Defaulted the `gremlinPool` setting in Gremlin Server to be zero, which will instructs it to use `Runtime.availableProcessors()` for that settings.
* Changed scope of log4j dependencies so that they would only be used in tests and the binary distributions of Gremlin Console and Server.
* Deprecated `Io.Builder.registry()` in favor of the newly introduced `Io.Builder.onMapper()`.
* Added new recipe for "Traversal Induced Values".
* Fixed a potential leak of a `ReferenceCounted` resource in Gremlin Server.
* Added class registrations for `Map.Entry` implementations to `GryoMapper`.
* Added methods to retrieve `Cluster` settings in `gremlin-driver`.
* Fixed a severe bug in `SubgraphStrategy`.
* Deprecated `SubgraphStrategy.Builder.vertexCriterion()/edgeCriterion()` in favor of `vertices()/edges()`.
* Fixed a small bug in `StandardVerificationStrategy` that caused verification to fail when `withPath` was used in conjunction with `ProfileStep`.
* Added color preferences
* Added input, result prompt preferences
* Added multi-line indicator in Gremlin Console

==== Bugs

* TINKERPOP-810 store not visible
* TINKERPOP-1151 slf4j-log4j12 / log4j is only required for testing *(breaking)*
* TINKERPOP-1383 publish-docs.sh might publish to current too early
* TINKERPOP-1390 IdentityRemoveStrategyTest fails randomly
* TINKERPOP-1400 SubgraphStrategy introduces infinite recursion if filter has Vertex/Edge steps.
* TINKERPOP-1405 profile() doesn't like withPath()

==== Improvements

* TINKERPOP-1037 Gremlin shell output coloring
* TINKERPOP-1226 Gremlin Console should :clear automagically after "Display stack trace."
* TINKERPOP-1230 Serialising lambdas for RemoteGraph
* TINKERPOP-1274 GraphSON Version 2.0
* TINKERPOP-1278 Implement Gremlin-Python and general purpose language variant test infrastructure
* TINKERPOP-1285 Gremline console does not differentiate between multi-line and single-line input
* TINKERPOP-1334 Provide a way to pull gremlin.driver.Cluster connection settings.
* TINKERPOP-1347 RemoteConnection needs to provide TraversalSideEffects. *(breaking)*
* TINKERPOP-1373 Default gremlinPool to number of cores
* TINKERPOP-1386 Bump to Netty 4.0.40.Final
* TINKERPOP-1392 Remove support for java serialized Traversal *(breaking)*
* TINKERPOP-1394 Fix links in Recipes doc
* TINKERPOP-1396 Traversal Induced Values Recipe
* TINKERPOP-1402 Impossible for graph implementations to provide a class resolver for Gryo IO
* TINKERPOP-1407 Default serializers for Gremlin Server
* TINKERPOP-1425 Use trailing underscores in gremlin-python

[[release-3-2-1]]
=== TinkerPop 3.2.1 (Release Date: July 18, 2016)

This release also includes changes from <<release-3-1-3, 3.1.3>>.

* `PathProcessor` steps now have the ability (if configured through a strategy) to drop `Traverser` path segments.
* `MatchStep` in OLTP has a lazy barrier to increase the probability of bulking.
* Added `PathRetractionStrategy` which will remove labeled path segments that will no longer be referenced.
* Added `Path.retract()` to support retracting paths based on labels.
* Optimized `ImmutablePath` and `MutablePath` equality code removing significant unnecessary object creation code.
* Bumped to Groovy 2.4.7.
* Added `RepeatUnrollStrategy` to linearize a `repeat()`-traversal if loop amount is known at compile time.
* Fixed a bug in `BranchStep` around child integration during `clone()`.
* Fixed a bug in `AbstractStep` around label set cloning.
* Added `TraversalStrategyPerformanceTest` for verifying the performance gains of optimization-based traversal strategies.
* `TraversalExplanation.prettyPrint()` exists which provides word wrapping and GremlinConsole is smart to use console width to control `toString()`.
* `TraversalOpProcessor` (`RemoteConnection`) uses `HaltedTraverserStrategy` metadata to determine detachment procedure prior to returning results.
* Allow DFS paths in `HADOOP_GREMLIN_LIBS`.
* Added a safer serializer infrastructure for use with `SparkGraphComputer` that uses `KryoSerializer` and the new `GryoRegistrator`.
* Added `HaltedTraverserStrategy` to allow users to get back different element detachments in OLAP.
* Fixed a `NullPointerException` bug around nested `group()`-steps in OLAP.
* Fixed a severe bug around halted traversers in a multi-job OLAP traversal chain.
* Ensure a separation of `GraphComputer` and `VertexProgram` configurations in `SparkGraphComputer` and `GiraphGraphComputer`.
* `PeerPressureVertexProgram` now supports dynamic initial vote strength calculations.
* Added `EmptyMemory` for ease of use when no memory exists.
* Updated `VertexComputing.generateProgram()` API to include `Memory`. *(breaking)*
* `ImmutablePath.TailPath` is now serializable like `ImmutablePath`.
* Added `ConfigurationCompilerProvider` which allows fine-grained control of some of the internal `GremlinGroovyScriptEngine` settings at the Groovy compilation level.
* Intoduced the `application/vnd.gremlin-v1.0+gryo-lite` serialization type to Gremlin Server which users "reference" elements rather than "detached".
* `GryoMapper` allows overrides of existing serializers on calls to `addCustom` on the builder.
* Added a traversal style guide to the recipes cookbook.
* Fixed a bug in master-traversal traverser propagation.
* Added useful methods for custom `VertexPrograms` to be used with `program()`-step.
* Increased the test coverage around traverser propagation within a multi-job OLAP traversal.
* Added tests to validate the status of a transaction immediately following calls to close.
* Added tests to ensure that threaded transactions cannot be re-used.
* `GraphFilter` helper methods are now more intelligent when determining edge direction/label legality.
* Added `GraphFilterStrategy` to automatically construct `GraphFilters` via traversal introspection in OLAP.
* Updated the Gephi Plugin to support Gephi 0.9.x.
* Increased the testing and scope of `TraversalHelper.isLocalStarGraph()`.
* Changed signature of `get_g_VXlistXv1_v2_v3XX_name` and `get_g_VXlistX1_2_3XX_name` of `VertexTest` to take arguments for the `Traversal` to be constructed by extending classes.
* Added `VertexProgramInterceptor` interface as a general pattern for `GraphComputer` providers to use for bypassing `GraphComputer` semantics where appropriate.
* Added `SparkStarBarrierInterceptor` that uses Spark DSL for local star graph traversals that end with a `ReducingBarrierStep`.
* Added `SparkInterceptorStrategy` which identifies which interceptor to use (if any) given the submitted `VertexProgram`.
* Added `SparkSingleIterationStrategy` that does not partition nor cache the graph RDD if the traversal does not message pass.
* Added more helper methods to `TraversalHelper` for handling scoped traversal children.
* Deprecated all "performance" tests based on "JUnit Benchmarks".
* `SparkGraphComputer` no longer shuffles empty views or empty outgoing messages in order to save time and space.
* `TraversalVertexProgram` no longer maintains empty halted traverser properties in order to save space.
* Added `List<P<V>>` constructors to `ConnectiveP`, `AndP`, and `OrP` for ease of use.
* Added support for interactive (`-i`) and execute (`-e`) modes for Gremlin Console.
* Displayed line numbers for script execution failures of `-e` and `-i`.
* Improved messaging around script execution errors in Gremlin Console.
* Added "help" support to Gremlin Console with the `-h` flag.
* Added options to better control verbosity of Gremlin Console output with `-Q`, `-V` and `-D`.
* Deprecated the `ScriptExecutor` - the `-e` option to `gremlin.sh` is now handled by `Console`.
* `Traversal` now allows cancellation with `Thread.interrupt()`.
* Added a Gremlin language variant tutorial teaching people how to embed Gremlin in a host programming language.

==== Bugs

* TINKERPOP-1281 Memory.HALTED_TRAVERSER transience is not sound.
* TINKERPOP-1305 HALTED_TRAVERSERS hold wrong information
* TINKERPOP-1307 NPE with OLTP nested group() in an OLAP group() traversal
* TINKERPOP-1323 ComputerVerificationStrategy fails for nested match() steps
* TINKERPOP-1341 UnshadedKryoAdapter fails to deserialize StarGraph when SparkConf sets spark.rdd.compress=true whereas GryoSerializer works
* TINKERPOP-1348 TraversalInterruptionTest success dependent on iteration order

==== Improvements

* TINKERPOP-818 Consider a P.type()
* TINKERPOP-946 Traversal respecting Thread.interrupt()
* TINKERPOP-947 Enforce semantics of threaded transactions as manual *(breaking)*
* TINKERPOP-1059 Add test to ensure transaction opening happens at read/write and not on close *(breaking)*
* TINKERPOP-1071 Enhance pre-processor output
* TINKERPOP-1091 Get KryoSerializer to work natively. *(breaking)*
* TINKERPOP-1120 If there is no view nor messages, don't create empty views/messages in SparkExecutor
* TINKERPOP-1144 Improve ScriptElementFactory
* TINKERPOP-1155 gremlin.sh -e doesn't log line numbers for errors
* TINKERPOP-1156 gremlin.sh could use a help text
* TINKERPOP-1157 gremlin.sh should allow you to execute a script and go interactive on error or completion
* TINKERPOP-1232 Write a tutorial demonstrating the 3 ways to write a Gremlin language variant.
* TINKERPOP-1254 Support dropping traverser path information when it is no longer needed.
* TINKERPOP-1268 Improve script execution options for console *(breaking)*
* TINKERPOP-1273 Deprecate old performance tests
* TINKERPOP-1276 Deprecate serializedResponseTimeout
* TINKERPOP-1279 Add Iterable<V> parameter constructor to ConnectiveP subclasses
* TINKERPOP-1282 Add more compliance tests around how memory and vertex compute keys are propagated in chained OLAP.
* TINKERPOP-1286 Add Recipes documentation
* TINKERPOP-1288 Support gremlin.spark.skipPartitioning configuration.
* TINKERPOP-1290 Create VertexProgramInterceptor as a pattern for GraphComputer strategies.
* TINKERPOP-1293 Implement GraphFilterStrategy as a default registration for GraphComputer
* TINKERPOP-1294 Deprecate use of junit-benchmarks
* TINKERPOP-1297 Gephi plugin on Gephi 0.9.x  *(breaking)*
* TINKERPOP-1299 Refactor TraversalVertexProgram to make it easier to understand.
* TINKERPOP-1308 Serialize to "reference" for Gremlin Server
* TINKERPOP-1310 Allow OLAP to return properties as Detached
* TINKERPOP-1321 Loosen coupling between TinkerPop serialization logic and shaded Kryo
* TINKERPOP-1322 Provide fine-grained control of CompilerConfiguration
* TINKERPOP-1328 Provide [gremlin-python] as an code executor in docs
* TINKERPOP-1331 HADOOP_GREMLIN_LIBS can only point to local file system
* TINKERPOP-1332 Improve .explain() Dialogue
* TINKERPOP-1338 Bump to Groovy 2.4.7
* TINKERPOP-1349 RepeatUnrollStrategy should unroll loops while maintaining equivalent semantics.
* TINKERPOP-1355 Design HasContainer for extension

[[release-3-2-0-incubating]]
=== TinkerPop 3.2.0 (Release Date: April 8, 2016)

This release also includes changes from <<release-3-1-2-incubating, 3.1.2-incubating>>.

* Bumped to Neo4j 2.3.3.
* Renamed variable `local` to `fs` in `HadoopGremlinPlugin` to avoid a naming conflict with `Scope.local`. *(breaking)*
* Added `GraphTraversal.optional()` which will use the inner traversal if it returns results, else it won't.
* `GroupStep` and `GroupSideEffectStep` make use of mid-traversal reducers to limit memory consumption in OLAP.
* Added `GraphTraversal.program(VertexProgram)` to allow arbitrary user vertex programs in OLAP.
* Added `GraphTraversal.project()` for creating a `Map<String,E>` given the current traverser and an arbitrary number of `by()`-modulators.
* `HADOOP_GREMLIN_LIBS` can now reference a directory in HDFS and will be used if the directory does not exist locally.
* Added `gremlin-benchmark` module with JMH benchmarking base classes that can be used for further benchmark development.
* `TraversalStrategies.GlobalCache` supports both `Graph` and `GraphComputer` strategy registrations.
* `select("a","b").by("name").by("age")`-style traversals now work in OLAP with new `PathProcessorStrategy`.
* `DedupGlobalStep` can now handle star-bound `by()`-modulators and scoped keys on `GraphComputer`.
* Added `Computer` which is a builder for `GraphComputers` that is serializable.
* `PersistedOutputRDD` now implements `PersistResultGraphAware` and thus, no more unneeded warnings when using it.
* Renamed `StandardTraversalMetrics` to `DefaultTraversalMetrics` given the `DefaultXXX`-convention throughout. *(breaking)*
* Bumped to Apache Hadoop 2.7.2.
* Fixed a bug around profiling and nested traversals.
* Added `gremlin.hadoop.defaultGraphComputer` so users can use `graph.compute()` with `HadoopGraph`.
* Added `gremlin.hadoop.graphReader` and `gremlin.hadoop.graphWriter` which can handled `XXXFormats` and `XXXRDDs`.
* Deprecated `gremlin.hadoop.graphInputFormat`, `gremlin.hadoop.graphOutputFormat`, `gremlin.spark.graphInputRDD`, and `gremlin.spark.graphOutputRDD`.
* If no configuration is provided to `HadoopPools` it uses the default configuration to create a pool once and only once per JVM.
* Implemented `RemoteGraph`, `RemoteConnection`, and `RemoteStrategy`.
* Added validation to `GryoMapper` Kryo identifiers before construction to prevent accidental duplicates.
* Added `GraphStep.addIds()` which is useful for `HasContainer` "fold ins."
* Added a static `GraphStep.processHashContainerIds()` helper for handling id-based `HasContainers`.
* `GraphStep` implementations should have `g.V().hasId(x)` and `g.V(x)` compile equivalently. *(breaking)*
* Optimized `ExpandableStepIterator` with simpler logic and increased the likelihood of bulking.
* Optimized `TraverserRequirement` calculations.
* `Step.addStart()` and `Step.addStarts()` now take `Traverser.Admin<S>` and `Traverser.Admin<S>`, respectively. *(breaking)*
* `Step.processNextStart()` and `Step.next()` now return `Traverser.Admin<E>`. *(breaking)*
* `Traversal.addTraverserRequirement()` method removed. *(breaking)*
* Fixed a `hashCode()` bug in `OrderGlobalStep` and `OrderLocalStep`.
* Added `OrderLimitStrategy` which will ensure that partitions are limited before being merged in OLAP.
* `ComparatorHolder` now separates the traversal from the comparator. *(breaking)*
* Bumped to Apache Spark 1.6.1.
* If no Spark serializer is provided then `GryoSerializer` is the default, not `JavaSerializer`.
* Added `Operator.sumLong` as a optimized binary operator intended to be used by `Memory` reducers that know they are dealing with longs.
* Traversers from `ComputerResultStep` are no longer attached. Attaching is only used in TinkerPop's test suite via `System.getProperties()`.
* Fixed a `hashCode()`/`equals()` bug in `MessageScope`.
* Fixed a severe `Traversal` cloning issue that caused inconsistent `TraversalSideEffects`.
* `TraversalSideEffects` remain consistent and usable across multiple chained OLAP jobs.
* Added `MemoryTraversalSideEffects` which wraps `Memory` in a `TraversalSideEffects` for use in OLAP.
* `TraversalSideEffects` are now fully functional in OLAP save that an accurate global view is possible at the start of an iteration (not during).
* Updated the `TraversalSideEffects` API to support registered reducers and updated `get()`-semantics. *(breaking)*
* Split existing `profile()` into `ProfileStep` and `ProfileSideEffectStep`.
* The `profile()`-step acts like a reducing barrier and emits `TraversalMetrics` without the need for `cap()`. *(breaking)*
* Added `LocalBarrier` interface to allow traversers to remain distributed during an iteration so as to reduce cluster traffic.
* Added `NoOpBarrierStep` as a `LocalBarrier` implementation of `LambdaCollectingBarrierStep(noOp)`.
* `AggregateStep` implements `LocalBarrier` and thus, doesn't needlessly communicate its barrier traversers.
* Fixed an OLAP-based `Barrier` synchronization bug.
* Fixed a semantic bug in `BranchStep` (and inheriting steps) where barriers reacted locally. *(breaking)*
* Added `MemoryComputeKey` for specification of `Memory` keys in `VertexProgram`. *(breaking)*
* Added `VertexComputeKey` for specification of vertex compute properties in `VertexProgram`. *(breaking)*
* Added `and`, `or`, and `addAll` to `Operator`.
* `Memory` API changed to support setting and adding values for reduction. *(breaking)*
* `Memory` keys can be marked as broadcast and only those values are sent to workers on each iterator.
* `Memory` keys can be marked transient and thus deleted at the end of the OLAP job.
* Vertex compute keys can be marked transient and thus deleted at the end of the OLAP job.
* `VertexProgram` API changed to support `MemoryComputeKey` and `VertexComputeKey`. *(breaking)*
* `TraversalVertexProgram` able to execute OLAP and OLTP traversal sections dynamically within the same job.
* Removed `FinalGet` interface as all post processing of reductions should be handled by the reducing step explicitly. *(breaking)*
* Simplified all `SupplyingBarrierStep` implementations as they no longer require `MapReduce` in OLAP.
* Simplified all `CollectingBarrierStep` implementations as they no longer require `MapReduce` in OLAP.
* Simplified all `ReducingBarrierStep` implementations as they no longer require `MapReduce` in OLAP.
* All steps in OLAP that used `MapReduce` now use `Memory` to do their reductions which expands the list of legal traversals.
* `GroupStep` simplified with `GroupHelper.GroupMap` no longer being needed. Related to the removal of `FinalGet`.
* OLAP side-effects that are no longer generated by `MapReduce` are simply stored in `ComputerResult.Memory` w/ no disk persistence needed. *(breaking)*
* Added `Generate` step interface which states that there could be a final generating phase to a side-effect or reduction (e.g. `GroupStep`).
* `Barrier` step interface is now the means by which non-parallel steps communicate with their counterparts in OLAP.
* Added `MemoryComputing` step interface which states that the step uses `MemoryComputeKeys` for its computation in OLAP.
* Added `PeerPressureVertexProgramStep` and `GraphTraversal.peerPressure()`.
* Added `PureTraversal` for handling pure and compiled versions of a `Traversal`. Useful in OLAP.
* Added `ScriptTraversal` which allows for delayed compilation of script-based `Traversals`.
* Simplified `VertexProgram` implementations with a `PureTraversal`-model and deprecated `ConfigurationTraversal`.
* Simplified script-based `Traversals` via `ScriptTraversal` and deprecated `TraversalScriptFunction` and `TraversalScriptHelper`.
* Added `TimesModulating` interface which allows the `Step` to decide how a `times()`-modulation should be handled.
* Added `ByModulating` interface which allows the `Step` to decide how a `by()`-modulation should be handled. *(breaking)*
* Simplified the `by()`-modulation patterns of `OrderGlobalStep` and `OrderLocalStep`.
* Added `GraphComputerTest.shouldSupportPreExistingComputeKeys()` to ensure existing compute keys are "revived." *(breaking)*
* Added `GraphComputerTest.shouldSupportJobChaining()` to ensure OLAP jobs can be linearly chained. *(breaking)*
* Fixed a bug in both `SparkGraphComputer` and `GiraphGraphComputer` regarding source data access in job chains.
* Expanded job chaining test coverage for `GraphComputer` providers.
* Added `TraversalHelper.onGraphComputer(traversal)`.
* `MapReduce.map()` no longer has a default implementation. This method must be implemented. *(breaking)*
* `TraversalVertexProgram` can work without a `GraphStep` start.
* Added `PageRankVertexProgramStep` and `GraphTraversal.pageRank()`.
* Added `TraversalVertexProgramStep` to support OLAP traversal job chaining.
* Added `VertexProgramStrategy` which compiles multiple OLAP jobs into a single traversal.
* Simplified the comparator model in `OrderGlobalStep` and `OrderLocalStep`.
* Refactored `TraversalSource` model to allow fluent-method construction of `TraversalSources`.
* Deprecated the concept of a `TraversalSource.Builder`.
* Removed the concept of a `TraversalEngine`. All `Traversal` modulations are now mediated by `TraversalStrategies`. *(breaking)*
* Added `SideEffectStrategy` for registering sideEffects in a spawned `Traversal`.
* Added `SackStrategy` for registering a sack for a spawned `Traversal`.
* Added `RequirementsStrategy` and `RequirementsStep` for adding dynamic `TraverserRequirements` to a `Traversal`.
* Removed `EngineDependentStrategy`.
* Renamed step interface `EngineDependent` to `GraphComputing` with method `onGraphComputer()`. *(breaking)*
* Cleaned up various `TraversalStrategy` tests now that `TraversalEngine` no longer exists.
* Added `GraphFilter` to support filtering out vertices and edges that won't be touched by an OLAP job.
* Added `GraphComputer.vertices()` and `GraphComputer.edges()` for `GraphFilter` construction. *(breaking)*
* `SparkGraphComputer`, `GiraphGraphComputer`, and `TinkerGraphComputer` all support `GraphFilter`.
* Added `GraphComputerTest.shouldSupportGraphFilter()` which verifies all filtered graphs have the same topology.
* Added `GraphFilterAware` interface to `hadoop-gremlin/` which tells the OLAP engine that the `InputFormat` handles filtering.
* `GryoInputFormat` and `ScriptInputFormat` implement `GraphFilterAware`.
* Added `GraphFilterInputFormat` which handles graph filtering for `InputFormats` that are not `GraphFilterAware`.
* Fixed a bug in `TraversalHelper.isLocalStarGraph()` which allowed certain illegal traversals to pass.
* Added `TraversalHelper.isLocalProperties()` to verify that the traversal does not touch incident edges.
* `GraphReader` I/O interface now has `Optional<Vertex> readGraph(InputStream, GraphFilter)`. Default `UnsupportedOperationException`.
* `GryoReader` does not materialize edges that will be filtered out and this greatly reduces GC and load times.
* Created custom `Serializers` for `SparkGraphComputer` message-passing classes which reduce graph sizes significantly.

==== Bugs

* TINKERPOP-951 Barrier steps provide unexpected results in Gremlin OLAP
* TINKERPOP-1057 GroupSideEffectStep doesn't use provided maps
* TINKERPOP-1103 Two objects fighting for local variable name in Gremlin Console *(breaking)*
* TINKERPOP-1149 TraversalXXXSteps Aren't Providing SideEffects
* TINKERPOP-1181 select(Column) should not use a LambdaMapStep
* TINKERPOP-1188 Semantics of BarrierSteps in TraversalParent global traversals is wrong. *(breaking)*
* TINKERPOP-1194 explain() seems broken
* TINKERPOP-1217 Repeated Logging of "The HadoopPools has not been initialized, using the default pool"

==== Improvements

* TINKERPOP-570 [Proposal] Provide support for OLAP to OLTP to OLAP to OLTP
* TINKERPOP-575 Implement RemoteGraph
* TINKERPOP-813 [Proposal] Make the Gremlin Graph Traversal Machine and Instruction Set Explicit
* TINKERPOP-872 Remove GroupCountStep in favor of new Reduce-based GroupStep
* TINKERPOP-890 Remove the concept of branch/ package. *(breaking)*
* TINKERPOP-958 Improve usability of .profile() step.
* TINKERPOP-962 Provide "vertex query" selectivity when importing data in OLAP. *(breaking)*
* TINKERPOP-968 Add first class support for an optional traversal
* TINKERPOP-971 TraversalSource should be fluent like GraphComputer *(breaking)*
* TINKERPOP-1016 Replace junit-benchmarks with JMH
* TINKERPOP-1021 Deprecate Order.valueIncr, Order.valueDecr, Order.keyIncr, and Order.keyDecr *(breaking)*
* TINKERPOP-1032 Clean up the conf/hadoop configurations
* TINKERPOP-1034 Bump to support Spark 1.5.2
* TINKERPOP-1069 Support Spark 1.6.0
* TINKERPOP-1082 INPUT_RDD and INPUT_FORMAT are bad, we should just have one key.
* TINKERPOP-1112 Create GryoSerializers for the Spark Payload classes.
* TINKERPOP-1121 FileSystemStorage needs to be smart about /.
* TINKERPOP-1132 Messenger.receiveMessages() Iterator should .remove().
* TINKERPOP-1140 TraversalVertexProgramStep in support of OLAP/OLTP conversions.
* TINKERPOP-1153 Add ByModulating and TimesModulating interfaces.
* TINKERPOP-1154 Create a ScriptTraversal which is Serializable and auto-compiles.
* TINKERPOP-1162 Add VertexProgram.getTransientComputeKeys() for removing scratch-data. *(breaking)*
* TINKERPOP-1163 GraphComputer's can have TraversalStrategies.
* TINKERPOP-1164 ReducingBarriersSteps should use ComputerMemory, not MapReduce.
* TINKERPOP-1166 Add Memory.reduce() as option to Memory implementations. *(breaking)*
* TINKERPOP-1173 If no Serializer is provided in Configuration, use GryoSerializer by default (Spark)
* TINKERPOP-1180 Add more optimized binary operators to Operator.
* TINKERPOP-1192 TraversalSideEffects should support registered reducers (binary operators).
* TINKERPOP-1193 Add a LocalBarrier interface.
* TINKERPOP-1199 Use "MicroMetrics" as the mutator of the TraversalMetrics.
* TINKERPOP-1206 ExpandableIterator can take a full TraverserSet at once -- Barriers.
* TINKERPOP-1209 ComparatorHolder should returns a Pair<Traversal,Comparator>. *(breaking)*
* TINKERPOP-1210 Provide an OrderLimitStep as an optimization.
* TINKERPOP-1219 Create a test case that ensures the provider's compilation of g.V(x) and g.V().hasId(x) is identical *(breaking)*
* TINKERPOP-1222 Allow default GraphComputer configuration
* TINKERPOP-1223 Allow jars in gremlin.distributedJars to be read from HDFS
* TINKERPOP-1225 Do a "rolling reduce" for GroupXXXStep in OLAP.
* TINKERPOP-1227 Add Metrics for the TraversalOpProcessor
* TINKERPOP-1234 program() step that takes arbitrary vertex programs
* TINKERPOP-1236 SelectDenormalizationStrategy for select().by(starGraph) in OLAP.
* TINKERPOP-1237 ProjectMap: For the Love of Die Faterland
* TINKERPOP-1238 Re-use Client instances in RemoteGraph tests

== TinkerPop 3.1.0 (A 187 On The Undercover Gremlinz)

image::https://raw.githubusercontent.com/apache/tinkerpop/master/docs/static/images/gremlin-gangster.png[width=185]

[[release-3-1-8]]
=== TinkerPop 3.1.8 (Release Date: August 21, 2017)

* Fixed a `MessageScope` bug in `TinkerGraphComputer`.
* Fixed a bug in `BigDecimal` divisions in `NumberHelper` that potentially threw an `ArithmeticException`.
* Non-deserializable exceptions no longer added to ScriptRecordReader IOExceptions.

==== Bugs

* TINKERPOP-1519 TinkerGraphComputer doesn't handle multiple MessageScopes in single iteration
* TINKERPOP-1736 Sack step evaluated by Groovy interprets numbers in an unexpected way
* TINKERPOP-1754 Spark can not deserialise some ScriptRecordReader parse exceptions

[[release-3-1-7]]
=== TinkerPop 3.1.7 (Release Date: June 12, 2017)

* Configured Modern and The Crew graphs to work with a integer `IdManager` when `TinkerFactory.createXXX()` is called.
* Added XSLT transform option to convert TinkerPop 2.x GraphML to 3.x GraphML.
* Added validation to `StarVertexProperty`.
* Bumped to Jackson 2.8.7.
* Fixed `EventStrategy` so that newly added properties trigger events with the name of the key that was added.
* Drop use of jitpack for the jbcrypt artifact - using the official one in Maven Central.
* Bumped to Groovy 2.4.11.

==== Improvements

* TINKERPOP-1504 MutationListener doesn't provide property key on property additions
* TINKERPOP-1608 TP2-to-TP3 GraphML XSLT
* TINKERPOP-1633 Use org.mindrot:jbcrypt v0.4
* TINKERPOP-1645 Bump to Groovy 2.4.9
* TINKERPOP-1654 Upgrade to jackson-databind 2.8.6+ in gremlin-shaded
* TINKERPOP-1659 Docker build should use maven settings.xml
* TINKERPOP-1664 StarVertexProperty#property should throw an NPE if the value is null

[[release-3-1-6]]
=== TinkerPop 3.1.6 (Release Date: February 3, 2017)

* Fixed bug in `IncidentToAdjacentStrategy`, it was missing some invalidating steps.
* Returned a confirmation on session close from Gremlin Server.
* Use non-default port for running tests on Gremlin Server.
* Fully shutdown metrics services in Gremlin Server on shutdown.
* Deprecated `tryRandomCommit()` in `AbstractGremlinTest` - the annotation was never added in 3.1.1, and was only deprecated via javadoc.
* Minor fixes to various test feature requirements in `gremlin-test`.
* Allow developers to pass options to `docker run` with TINKERPOP_DOCKER_OPTS environment variable

==== Bugs

* TINKERPOP-1493 Groovy project doesn't build on Windows
* TINKERPOP-1545 IncidentToAdjacentStrategy is buggy

==== Improvements

* TINKERPOP-1538 Gremlin Server spawned by test suites should use a different port
* TINKERPOP-1544 Return a confirmation of session close
* TINKERPOP-1556 Allow Hadoop to run on IPv6 systems
* TINKERPOP-1557 Improve docker build time with this one weird trick!
* TINKERPOP-1598 Bump to Grovy 2.4.8

[[release-3-1-5]]
=== TinkerPop 3.1.5 (Release Date: October 17, 2016)

* Improved handling of `Cluster.close()` and `Client.close()` to prevent the methods from hanging.
* Fixed a bug in `NotStep` where child requirements were not being analyzed.
* Fixed output redirection and potential memory leak in `GremlinGroovyScriptEngine`.
* Corrected naming of `g_withPath_V_asXaX_out_out_mapXa_name_it_nameX` and `g_withPath_V_asXaX_out_mapXa_nameX` in `MapTest`.
* Improved session cleanup when a close is triggered by the client.
* Removed the `appveyor.yml` file as the AppVeyor build is no longer enabled by Apache Infrastructure.
* Fixed TinkerGraph which was not saving on `close()` if the path only consisted of the file name.
* Fixed a bug in `RangeByIsCountStrategy` which didn't use the `NotStep` properly.

==== Bugs

* TINKERPOP-1158 gremlin.sh -v emits log4j initialization errors
* TINKERPOP-1391 issue with where filter
* TINKERPOP-1442 Killing session should make better attempt to cleanup
* TINKERPOP-1451 TinkerGraph persistence cannot handle a single file name as the graph location
* TINKERPOP-1467 Improve close() operations on the Java driver
* TINKERPOP-1478 Propogate ScriptEngine fixes from groovy to GremlinGroovyScriptEngine
* TINKERPOP-1512 gremlin-server-classic.yaml is broken

==== Improvements

* TINKERPOP-927 bin/publish-docs.sh should only upload diffs.
* TINKERPOP-1264 Improve BLVP docs
* TINKERPOP-1477 Make DependencyGrabberTest an integration test

[[release-3-1-4]]
=== TinkerPop 3.1.4 (Release Date: September 6, 2016)

* Improved the error provided by a client-side session if no hosts were available.
* Fixed a bug in `PropertiesTest` which assumed long id values.
* Fixed a bug in `StarGraph` around self-edges.
* Fixed a potential leak of a `ReferenceCounted` resource in Gremlin Server.
* Renamed distributions to make the prefix "apache-tinkerpop-" as opposed to just "apache-".
* Fixed a problem (previously thought resolved on 3.1.3) causing Gremlin Server to lock up when parallel requests were submitted on the same session if those parallel requests included a script that blocked indefinitely.
* Fixed bug in `TailGlobalStep` where excess bulk was not accounted for correctly.

==== Bugs

* TINKERPOP-1350 Server locks when submitting parallel requests on session
* TINKERPOP-1375 Possible ByteBuf leak for certain transactional scenarios
* TINKERPOP-1377 Closing a remote in "console mode" has bad message
* TINKERPOP-1379 unaccounted excess in TailGlobalStep
* TINKERPOP-1397 StarVertex self edge has buggy interaction with graph filters
* TINKERPOP-1419 Wrong exception when a SessionedClient is initialized with no available host

==== Improvements

* TINKERPOP-989 Default documentation should be reference/index.html
* TINKERPOP-1376 Rename TinkerPop artifacts
* TINKERPOP-1413 PropertiesTest#g_V_hasXageX_propertiesXnameX assumes that ids are longs
* TINKERPOP-1416 Write Gremlin Server log files somewhere during doc generation
* TINKERPOP-1418 CoreTraversalTests depend on missing functionality

[[release-3-1-3]]
=== TinkerPop 3.1.3 (Release Date: July 18, 2016)

* Fixed bug in `SubgraphStep` where features were not being checked properly prior to reading meta-properties.
* Ensured calls to `Result.hasNext()` were idempotent.
* Avoid hamcrest conflict by using mockito-core instead of mockito-all dependency in `gremlin-test`.
* Fixed bug in `GremlinExecutor` causing Gremlin Server to lock up when parallel requests were submitted on the same session if those parallel requests included a script that blocked indefinitely.
* Changed `GremlinExecutor` timeout scheduling so that the timer would not start until a time closer to the actual start of script evaluation.
* Fixed bug in `SubgraphStrategy` where step labels were not being propogated properly to new steps injected by the strategy.
* Fix incorrect test `FeatureRequirement` annotations.
* Defaulted to `Edge.DEFAULT` if no edge label was supplied in GraphML.
* Fixed bug in `IoGraphTest` causing IllegalArgumentException: URI is not hierarchical error for external graph implementations.
* Fixed bug in `GremlinGroovyScriptEngineFileSandboxTest` resource loading
* Improved `TinkerGraph` performance when iterating vertices and edges.
* Fixed a bug where timeout functions provided to the `GremlinExecutor` were not executing in the same thread as the script evaluation.
* Fixed a bug in the driver where many parallel requests over a session would sometimes force a connection to close and replace itself.
* Graph providers should no longer rely on the test suite to validate that hyphens work for property keys.
* Optimized a few special cases in `RangeByIsCountStrategy`.
* Added more "invalid" variable bindings to the list used by Gremlin Server to validate incoming bindings on requests.
* Fixed a bug where the `ConnectionPool` in the driver would not grow with certain configuration options.
* Fixed a bug where pauses in Gremlin Server writing to an overtaxed client would generate unexpected `FastNoSuchElementException` errors.
* Named the thread pool used by Gremlin Server sessions: "gremlin-server-session-$n".
* Fixed a bug in `BulkSet.equals()` which made itself apparent when using `store()` and `aggregate()` with labeled `cap()`.
* Fixed a bug where `Result.one()` could potentially block indefinitely under certain circumstances.
* Ensured that all asserts of vertex and edge counts were being applied properly in the test suite.
* Fixed bug in `gremlin-driver` where certain channel-level errors would not allow the driver to reconnect.
* `SubgraphStep` now consults the parent graph features to determine cardinality of a property.
* Use of `Ctrl-C` in Gremlin Console now triggers closing of open remotes.
* Bumped SLF4J to 1.7.21 as previous versions suffered from a memory leak.
* Fixed a bug in `Neo4jGraphStepStrategy` where it wasn't defined properly as a `ProviderOptimizationStrategy`.
* Renamed `AndTest.get_g_V_andXhasXage_gt_27X__outE_count_gt_2X_name` to `get_g_V_andXhasXage_gt_27X__outE_count_gte_2X_name` to match the traversal being tested.
* Fixed a self-loop bug in `StarGraph`.
* Added configuration option for disabling `:remote` timeout with `:remote config timeout none`.
* Added `init-tp-spark.sh` to Gremlin Console binary distribution.
* Fixed bug where use of `:x` in a Gremlin Console initialization script would generate a stack trace.
* Added configuration options to Gremlin Driver and Server to override the SSL configuration with an `SslContext`.
* Added driver configuration settings for SSL: `keyCertChainFile`, `keyFile` and `keyPassword`.
* Fixed bug where transaction managed sessions were not properly rolling back transactions for exceptions encountered during script evaluation.
* Fixed bug in `:uninstall` command if the default `/ext` directory was not used.
* Added support to Gremlin Driver to allow either plain text or GSSAPI SASL authentication allowing the client to pass the SASL mechanism in the request.
* Improved dryRun functionality for the docs processor. It's now possible to dry run (or full run) only specific files.
* Added precompile of `ScriptInputFormat` scripts to `ScriptRecordReader` to improve performance.

==== Bugs

* TINKERPOP-906 Install plugin always fails after first unresolved dependency
* TINKERPOP-1088 Preserve Cardinality in Subgraph
* TINKERPOP-1092 Gremlin Console init script with :x throws exception
* TINKERPOP-1139 [Neo4JGraph] GraphTraversal with SubgraphStrategy removes addLabelStep (as("b"))
* TINKERPOP-1196 Calls to Result.one() might block indefinitely
* TINKERPOP-1215 Labeled a SideEffectCapStep cause problems.
* TINKERPOP-1242 ScriptEngineTest randomly hangs indefinately.
* TINKERPOP-1257 Bad SackTest variable use.
* TINKERPOP-1265 Managed Session Eval Exceptions Rollback
* TINKERPOP-1272 Gremlin Console distribution needs bin/init-tp-spark.sh
* TINKERPOP-1284 StarGraph does not handle self-loops correctly.
* TINKERPOP-1300 Many asserts around vertex/edge counts on graphs not applied
* TINKERPOP-1317 IoGraphTest throws error: URI is not hierarchical
* TINKERPOP-1318 java.lang.NoSuchMethodError: org/hamcrest/Matcher.describeMismatch
* TINKERPOP-1319 several FeatureRequirement annotations are incorrect in gremlin-test
* TINKERPOP-1320 GremlinGroovyScriptEngineFileSandboxTest throws error: URI is not hierarchical
* TINKERPOP-1324 Better error for invalid args to addV()
* TINKERPOP-1350 Server locks when submitting parallel requests on session
* TINKERPOP-1351 Number of connections going beyond the pool max size
* TINKERPOP-1352 Connection Pool doesn't always grow
* TINKERPOP-1359 Exception thrown when calling subgraph() on Neo4jGraph
* TINKERPOP-1360 intermittent error in spark-gremlin integration test

==== Improvements

* TINKERPOP-939 Neo4jGraph should support HighAvailability (Neo4jHA).
* TINKERPOP-1003 Setting up latest/current links for bins and docs.
* TINKERPOP-1020 Provide --dryRun selectivity for "half publishing" docs.
* TINKERPOP-1063 TinkerGraph performance enhancements
* TINKERPOP-1229 More Descriptive Messaging for :remote console
* TINKERPOP-1260 Log for validate-distribution.sh
* TINKERPOP-1263 Pass SASL mechanism name through with initial SASL response
* TINKERPOP-1267 Configure Console for no timeout on remote requests
* TINKERPOP-1269 More SSL settings for driver
* TINKERPOP-1295 Precompile ScriptInputFormat scripts once during initialization of ScriptRecordReader
* TINKERPOP-1301 Provide Javadoc for ScriptInput/OutputFormat's
* TINKERPOP-1302 Ctrl-C should kill open remotes in Console
* TINKERPOP-1312 .count().is(0) is not properly optimized
* TINKERPOP-1314 Improve error detection in docs preprocessor
* TINKERPOP-1354 Include all static enum imports in request validation for bindings *(breaking)*

[[release-3-1-2-incubating]]
=== TinkerPop 3.1.2 (Release Date: April 8, 2016)

* Fixed two `NullPointerException`-potential situations in `ObjectWritable`.
* Provided Docker script that allows the execution of several build tasks within a Docker container.
* Added a per-request `scriptEvaluationTimeout` option to the Gremlin Server protocol.
* Changed `DriverRemoteAcceptor` to send scripts as multi-line.
* Fixed a bug in `gremlin-driver` where connections were not returning to the pool after many consecutive errors.
* Fixed a bug where `tree()` did not serialize into GraphSON.
* Bumped to SLF4j 1.7.19.
* Bumped to Apache Hadoop 2.7.2.
* Fixed a bug in `gremlin-driver` where a really fast call to get a `Future` to wait for a result might not register an error raised from the server.
* Fixed a severe bug where `LP_O_OB_P_S_SE_SL_Traverser` was not registered with `GryoMapper`.
* The future from `GremlinExecutor.eval()` is completed after the entire evaluation lifecyle is completed.
* Spark `Memory` uses `collect().iterator()` instead of `toLocalIterator()` to reduce noise in Spark UI.
* Added the `:remote console` option which flips the Gremlin Console into a remote-only mode where all script evaluation is routed to the currently configured remote, which removes the need to use the `:>` command.
* Added `allowRemoteConsole()` to the `RemoteAcceptor` interface.
* The `:remote` for `tinkerpop.server` now includes an option to establish the connection as a "session".
* Provided an implementation for calls to `SessionedClient.alias()`, which formerly threw an `UnsupportedOperationException`.
* Bumped to commons-collections 3.2.2.
* Fixed a bug where `OrderGlobalStep` and `OrderLocalStep` were not incorporating their children's traverser requirements.
* Fixed a compilation bug in `TraversalExplanation`.
* Fixed bug where a session explicitly closed was being closed again by session expiration.
* Improved the recovery options for `gremlin-driver` after failed requests to Gremlin Server.
* Added `maxWaitForSessionClose` to the settings for `gremlin-driver`.
* Bumped to Netty 4.0.34.Final.
* Added "interpreter mode" for the `ScriptEngine` and Gremlin Server which allows variables defined with `def` or a type to be recognized as "global".
* Bumped to Apache Groovy 2.4.6.
* Added the `gremlin-archetype-server` archetype that demonstrates
* Added the `gremlin-archetype-tinkergraph` archetype that demonstrates a basic project that uses TinkerGraph.
* Added `gremlin-archetype` module to house TinkerPop "examples".
* Fixed a condition where `ConnectionPool` initialization in the driver would present a `NullPointerException` on initialization if there were errors constructing the pool in full.
* Fixed a bug in the round-robin load balancing strategy in the driver would waste requests potentially sending messages to dead hosts.
* Added new Provider Documentation book - content for this book was extracted from the reference documentation.
* Fixed a bug where multiple "close" requests were being sent by the driver on `Client.close()`.
* Fixed an `Property` attach bug that shows up in serialization-based `GraphComputer` implementations.
* Fixed a pom.xml bug where Gremlin Console/Server were not pulling the latest Neo4j 2.3.2.
* Fixed bug in "round robin" load balancing in `gremlin-driver` where requests were wrongly being sent to the same host.
* Prevented the spawning of unneeded reconnect tasks in `gremlin-driver` when a host goes offline.
* Fixed bug preventing `gremlin-driver` from reconnecting to Gremlin Server when it was restarted.
* Better handled errors that occurred on commits and serialization in Gremlin Server to first break the result iteration loop and to ensure commit errors were reported to the client.
* Added GraphSON serializers for the `java.time.*` classes.
* Improved the logging of the Gremlin Server REST endpoint as it pertained to script execution failures.
* `TraversalExplanation` is now `Serializable` and compatible with GraphSON and Gryo serialization.
* Fixed a problem with global bindings in Gremlin Server which weren't properly designed to handle concurrent modification.
* Deprecated `ScriptElementFactory` and made the local `StarGraph` globally available for ``ScriptInputFormat``'s `parse()` method.
* Improved reusability of unique test directory creation in `/target` for `AbstractGraphProvider`, which was formerly only available to Neo4j, by adding `makeTestDirectory()`.
* Optimized memory-usage in `TraversalVertexProgram`.
* `Graph` instances are not merely "closed" at the end of tests, they are "cleared" via `GraphProvider.clear()`, which should in turn cleans up old data for an implementation.
* Expanded the Gremlin Server protocol to allow for transaction management on in-session requests and updated the `gremlin-driver` to take advantage of that.
* Greatly reduced the amount of objects required in OLAP for the `ReducingBarrierStep` steps.
* Improved messages for the different distinct "timeouts" that a user can encounter with Gremlin Server.

==== Bugs

* TINKERPOP-1041 StructureStandardTestSuite has file I/O issues on Windows
* TINKERPOP-1105 SparkGraphComputer / Null Pointer Exceptions for properties traversals
* TINKERPOP-1106 Errors on commit in Gremlin Server don't register as exception on driver
* TINKERPOP-1125 RoundRobin load balancing always uses the second Host when size = 2
* TINKERPOP-1126 A single Host spawns many reconnect tasks
* TINKERPOP-1127 client fails to reconnect to restarted server
* TINKERPOP-1146 IoTest are not clearing the db after the test run
* TINKERPOP-1148 ConcurrentModificationException with bindings in Gremlin Server
* TINKERPOP-1150 Update pom file dependencies to work with Neo4j 2.3.2
* TINKERPOP-1159 Client sends multiple session close messages per host
* TINKERPOP-1168 Switch plugins in docs preprocessor
* TINKERPOP-1172 Reconnect to Gremlin Server previously marked as dead
* TINKERPOP-1175 Anonymous traversals can't be explained
* TINKERPOP-1184 Sessions not being closed properly
* TINKERPOP-1216 OrderStep or O_Traverser is broken
* TINKERPOP-1239 Excessive continual failure for requests can cause TimeoutException in driver
* TINKERPOP-1245 Gremlin shell starts incorrectly on OS X due to awk difference
* TINKERPOP-1251 NPE in ObjectWritable.toString
* TINKERPOP-1252 Failed Neo4j transaction can leave Neo4jTransaction in inconsistent state

==== Improvements

* TINKERPOP-732 gremlin-server GraphSON serializer issue with tree()
* TINKERPOP-916 Develop a better "simple" driver for testing and example purposes
* TINKERPOP-937 Extract the implementations sections of the primary documentation to its own book
* TINKERPOP-956 Connection errors tend to force a complete close of the channel
* TINKERPOP-1039 Enable auto-commit for session'd requests.
* TINKERPOP-1068 Bump to support jbcrypt-0.4m.jar
* TINKERPOP-1080 Bump Netty version - 4.0.34.Final
* TINKERPOP-1085 Establish TinkerPop "example" projects
* TINKERPOP-1096 Support aliasing for sessions in Gremlin Server
* TINKERPOP-1097 Gremlin Console supporting sessions
* TINKERPOP-1107 Provide a way to support global variables with sandboxing enabled
* TINKERPOP-1109 Make Gremlin Console better suited for system level installs
* TINKERPOP-1131 TraversalVertexProgram traverser management is inefficient memory-wise.
* TINKERPOP-1135 Improve GraphSON representation of java.time.* classes
* TINKERPOP-1137 Deprecate ScriptElementFactory and make star graph globally available
* TINKERPOP-1138 Improve messaging on server timeouts
* TINKERPOP-1147 Add serialization for TraversalExplanation
* TINKERPOP-1160 Add timeout configuration for time to wait for connection close
* TINKERPOP-1165 Tooling Support: Compile with -parameters
* TINKERPOP-1176 Bump Groovy version - 2.4.6
* TINKERPOP-1177 Improve documentation around Spark's storage levels
* TINKERPOP-1197 Document Gremlin Server available metrics
* TINKERPOP-1198 Bump commons-collections to 3.2.2
* TINKERPOP-1213 missing docs for has(label, key, value)
* TINKERPOP-1218 Usage of toLocalIterator Produces large amount of Spark Jobs

[[release-3-1-1-incubating]]
=== TinkerPop 3.1.1 (Release Date: February 8, 2016)

* Made `GryoRecordReader` more robust to 0 byte record splits.
* Fixed a constructor/serialization bug in `LP_O_OB_S_SE_SL_Traverser`.
* Added a lazy iterator, memory safe implementation of MapReduce to `SparkGraphComputer`.
* Added `MapReduce.combine()` support to `SparkGraphComputer`.
* Bumped to Neo4j 2.3.2.
* Fixed Java comparator contract issue around `Order.shuffle`.
* Optimized a very inefficient implementation of `SampleLocalStep`.
* Reduced the complexity and execution time of all `AbstractLambdaTraversal` instances.
* `DefaultTraversal` has a well defined `hashCode()` and `equals()`.
* Added serializers to Gryo for `java.time` related classes.
* Integrated `NumberHelper` in `SackFunctions`.
* Deprecated `VertexPropertyFeatures.supportsAddProperty()` which effectively was a duplicate of `VertexFeatures.supportsMetaProperties`.
* The Spark persistence `StorageLevel` can now be set for both job graphs and `PersistedOutputRDD` data.
* Added to the list of "invalid binding keys" allowed by Gremlin Server to cover the private fields of `T` which get exposed in the `ScriptEngine` on static imports.
* Added `BulkDumperVertexProgram` that allows to dump a whole graph in any of the supported IO formats (GraphSON, Gryo, Script).
* Fixed a bug around duration calculations of `cap()`-step during profiling.
* It is possible to completely avoid using HDFS with Spark if `PersistedInputRDD` and `PersistedOutpuRDD` are leveraged.
* `InputRDD` and `OutputRDD` can now process both graphs and memory (i.e. sideEffects).
* Removed Groovy specific meta-programming overloads for handling Hadoop `FileSystem` (instead, its all accessible via `FileSystemStorage`).
* Added `FileSystemStorage` and `SparkContextStorage` which both implement the new `Storage` API.
* Added `Storage` to the gremlin-core io-package which providers can implement to allow conventional access to data sources (e.g. `ls()`, `rm()`, `cp()`, etc.).
* Bumped to Spark 1.5.2.
* Bumped to Groovy 2.4.5.
* Added `--noClean` option in `bin/process-docs.sh` to prevent the script from cleaning Grapes and HDFS.
* Execute the `LifeCycle.beforeEval()` in the same thread that `eval()` is executed in for `GremlinExecutor`.
* Improved error handling of Gremlin Console initialization scripts to better separate errors in initialization script I/O versus execution of the script itself.
* Fixed a bug in `Graph.OptOut` when trying to opt-out of certain test cases with the `method` property set to "*".
* Added another `BulkLoader` implementation (`OneTimeBulkLoader`) that doesn't store temporary properties in the target graph.
* Added option to allow for a custom `ClassResolver` to be assigned to a `GryoMapper` instance.
* Fixed a `SparkGraphComputer` sorting bug in MapReduce that occurred when there was more than one partition.
* Added `strictTransactionManagement` to the Gremlin Server settings to indicate that the `aliases` parameter must be passed on requests and that transaction management will be scoped to the graphs provided in that argument.
* Fixed a `NullPointerException` bug in `PeerPressureVertexProgram` that occurred when an adjacency traversal was not provided.
* Standardized "test data directories" across all tests as generated by `TestHelper`.
* Fixed a bug in Gremlin Server where error messages were not always being passed back in the `statusMessage` field of the `ResponseMessage`.
* Added validation for parameter `bindings` to ensure that keys were `String` values.
* Improved Transaction Management consistency in Gremlin Server.
* Added `FileSandboxExtension` which takes a configuration file to white list methods and classes that can be used in `ScriptEngine` execution.
* Deprecated `SandboxExtension` and `SimpleSandboxExtension` in favor of `AbstractSandboxExtension` which provides better abstractions for those writing sandboxes.
* Fixed a long standing "view merge" issue requiring `reduceByKey()` on input data to Spark. It is no longer required.
* Added `Spark` static object to allow "file system" control of persisted RDDs in Spark.
* Added a Spark "job server" to ensure that persisted RDDs are not garbage collected by Spark.
* Improved logging control during builds with Maven.
* Fixed settings that weren't being passed to the Gremlin Driver `Cluster` through configuration file.
* `Column` now implements `Function`. The modulator `by(valueDecr)` can be replaced by `by(values,decr)` and thus, projection and order are separated.
* Added `InputRDDFormat` which wraps an `InputRDD` to make it accessible to Hadoop and not just Spark.
* Added `AbstractSparkTest` which handles closing `SparkContext` instances between tests now that we support persisted contexts.
* Fixed a serialization bug in `GryoSerializer` that made it difficult for graph providers to yield `InputRDDs` for `SparkGraphComputer`.
* `SparkGraphComputer` is now tested against Gryo, GraphSON, and `InputRDD` data sources.
* `HadoopElementIterator` (for Hadoop-Gremlin OLTP) now works for any `InputFormat`, not just `FileInputFormats`.
* Added `Traverser.Admin.getTags()` which are used to mark branches in a traversal (useful in `match()` and related future steps).
* Fixed the `Future` model for `GiraphGraphComputer` and `SparkGraphComputer` so that class loaders are preserved.
* Added support for arbitrary vertex ID types in `BulkLoaderVertexProgram`.
* Deprecated `credentialsDbLocation` from `SimpleAuthenticator` in Gremlin Server.
* `TinkerGraph` has "native" serialization in GraphSON, which enables it to be a return value from Gremlin Server.
* Improved the ability to embed Gremlin Server by providing a way to get the `ServerGremlinExecutor` and improve reusability of `AbstractEvalOpProcessor` and related classes.
* Added `Authenticator.newSaslNegotiator(InetAddress)` and deprecated the zero-arg version of that method.
* `ProfileStep` is now available off of `Traversal` via `profile()`. To be consistent with `Traversal.explain()`.
* If no comparator is provided to `order()`, `Order.incr` is assumed (previously, an exception occurred).
* Fixed various Gremlin-Groovy tests that assumed `toString()`-able ids.
* Split TinkerPop documentation into different directories.
* Added `explain()`-step which yields a `TraversalExplanation` with a pretty `toString()` detailing the compilation process.
* Fixed a traversal strategy ordering bug in `AdjacentToIncidentStrategy` and `IncidentToAdjacentStrategy`.
* Made a number of changes to improve traversal startup and execution performance.
* Added support for 'gremlin.tinkergraph.graphLocation' to accept a fully qualified class name that implements `Io.Builder` interface.

==== Bugs

* TINKERPOP-763 IsStep broken when profiling is enabled.
* TINKERPOP-972 Cluster::close does not shut down its executor
* TINKERPOP-973 BLVP shouldn't clear configuration properties
* TINKERPOP-976 Fail earlier if invalid version is supplied in validate-distribution.sh
* TINKERPOP-977 Dead link to traversal javadocs
* TINKERPOP-979 ComputerVerificationStrategy not picking up Order local traversal
* TINKERPOP-985 shouldPersistDataOnClose makes incorrect feature check
* TINKERPOP-990 Mixed types in VertexPropertyTest
* TINKERPOP-993 cyclicPath is not(simplePath)
* TINKERPOP-997 FeatureRequirementSet.SIMPLE should not require multi-property *(breaking)*
* TINKERPOP-1000 GremlinGroovyScriptEngineOverGraphTest failures
* TINKERPOP-1001 SugarLoaderPerformanceTest contains hardcoded vertex ids
* TINKERPOP-1002 Should rollback transaction after catching on close
* TINKERPOP-1006 Random error during builds: shouldReloadClassLoaderWhileDoingEvalInSeparateThread()
* TINKERPOP-1011 HadoopGraph can't re-attach when the InputFormat is not a FileInputFormat
* TINKERPOP-1012 BulkLoaderVertexProgram shouldn't assume vertex IDs of type Long
* TINKERPOP-1025 Solve SparkContext Persistence Issues with BulkLoaderVertexProgram
* TINKERPOP-1027 Merge view prior to writing graphRDD to output format/rdd
* TINKERPOP-1036 Support self-looping edges in IO
* TINKERPOP-1052 @Graph.OptOut causes Exception during Suite setup
* TINKERPOP-1060 LambdaRestrictionStrategy too restrictive
* TINKERPOP-1075 Profile duration of cap step seems broken.
* TINKERPOP-1083 Traversal needs a hashCode() and equals() definition.
* TINKERPOP-1089 Order.shuffle implementation is too fragile
* TINKERPOP-1119 LP_O_OB_S_SE_SL_Traverser doesn't have a protected constructor().

==== Improvements

* TINKERPOP-320 BulkDumperVertexProgram
* TINKERPOP-379 MessageScope.Local.setStaticMessage(M msg)
* TINKERPOP-824 Do we need runtime BigDecimal in more places?
* TINKERPOP-859 Provide a more general way to set log levels in plugins
* TINKERPOP-860 Bindings applied to the PluginAcceptor should appear to Gremlin Server
* TINKERPOP-886 Allow any GraphReader/Writer to be persistence engine for TinkerGraph
* TINKERPOP-891 Re-examine Sandboxing Abstractions
* TINKERPOP-912 Improve the ability to embed Gremlin Server with Channelizer injection
* TINKERPOP-928 Use directories to separate different books
* TINKERPOP-930 Tie Alias to Transaction Manager in Gremlin Server
* TINKERPOP-938 Add a "clear SNAPSHOT jars" section to the process-docs.sh.
* TINKERPOP-941 Improve error message for wrong order().by() arguments
* TINKERPOP-943 Warn if Gremlin Server is running prior to generating docs
* TINKERPOP-945 Exceptions should allow me to include root cause if/when available
* TINKERPOP-952 Include Cardinality.list example in VertexProperty section of main docs.
* TINKERPOP-954 Consistent test directory usage
* TINKERPOP-957 Improve speed of addV()
* TINKERPOP-964 Test XXXGraphComputer on a Hadoop2 cluster (non-pseudocluster).
* TINKERPOP-970 ProfileStep should be off Traversal, not GraphTraversal
* TINKERPOP-978 Native TinkerGraph Serializers for GraphSON
* TINKERPOP-981 Deprecate support for credentialsDbLocation in Gremlin Server Config
* TINKERPOP-982 valuesDecr, valuesIncr, keysDecr, and valuesDecr is lame.
* TINKERPOP-983 Provide a way to track open Graph instances in tests
* TINKERPOP-984 Use GraphProvider for id conversion in Groovy Environment test suite
* TINKERPOP-987 Use tinkerpop.apache.org URL in all documentation and homepage
* TINKERPOP-988 SparkGraphComputer.submit shouldn't use ForkJoinPool.commonPool
* TINKERPOP-992 Better support for schema driven Graphs in IO related tests
* TINKERPOP-994 Driver using deprecated Rebindings Still
* TINKERPOP-995 Add Authenticator.newSaslNegotiator(InetAddress)
* TINKERPOP-996 Please delete old releases from mirroring system
* TINKERPOP-998 Deprecate VertexPropertyFeatures.FEATURE_ADD_PROPERTY
* TINKERPOP-1009 Add a CAUTION to documentation about HadoopGraph and getting back elements
* TINKERPOP-1013 Traverser tags as a safer way of using path labels
* TINKERPOP-1018 Allow setting for maxContentLength to be set from yaml in driver
* TINKERPOP-1019 Convert println in test to SLF4j
* TINKERPOP-1022 Automatically warm up ops handlers
* TINKERPOP-1023 Add a spark variable in SparkGremlinPlugin like we do hdfs for HadoopGremlinPlugin
* TINKERPOP-1026 BVLP should store vertex IDs as String
* TINKERPOP-1033 Store sideEffects as a persisted RDD
* TINKERPOP-1035 Better Consistency in Gremlin Server Transaction Management
* TINKERPOP-1045 Client-Side Hangs when attempting to access a HashMap with Keys of type Integer
* TINKERPOP-1047 TinkerGraph GraphSON storage format broken
* TINKERPOP-1051 Add note in best practice docs about gremlin server heap setting
* TINKERPOP-1055 Gremlin Console FileNotFoundException can be misleading
* TINKERPOP-1062 Make LifeCycle beforeEval execute in same thread as eval operation
* TINKERPOP-1064 Allow a ClassResolver to be added to GryoMapper construction
* TINKERPOP-1065 Fix some typos and clarify some wording in the TinkerPop documentation
* TINKERPOP-1066 Add ioRegistries configuration to GraphSON MessageSerializer
* TINKERPOP-1067 Update Groovy to 2.4.5
* TINKERPOP-1072 Allow the user to set persistence options using StorageLevel.valueOf()
* TINKERPOP-1073 HadoopGraph toString() is weird for Spark PersitedRDD data.
* TINKERPOP-1086 Include gryo serializers for java.time related classes
* TINKERPOP-1087 Add has()/order() to FilterRankStrategy
* TINKERPOP-1093 Add Spark init.sh script and update dev documentation.
* TINKERPOP-1100 Look deeply into adding combine()-support in Spark MapReduce.
* TINKERPOP-1117 InputFormatRDD.readGraphRDD requires a valid gremlin.hadoop.inputLocation, breaking InputFormats (Cassandra, HBase) that don't need one

[[release-3-1-0-incubating]]
=== TinkerPop 3.1.0 (Release Date: November 16, 2015)

This release also includes changes from <<release-3-0-1-incubating, 3.0.1-incubating>> and <<release-3-0-2-incubating, 3.0.2-incubating>>.

* Fixed bug in Gryo and GraphSON (with embedded types) serialization for serialization of results returned from `Map.entrySet()`.
* `Transaction` settings for `onReadWrite` and `onClose` are now `ThreadLocal` in nature of standard transactions.
* Optimized `BulkLoaderVertexProgram`. It now uses `EventStrategy` to monitor what the underlying `BulkLoader` implementation does (e.g. whether it creates a new vertex or returns an existing).
* Integrated `NumberHelper` in `SumStep`, `MinStep`, `MaxStep` and `MeanStep` (local and global step variants).
* Gremlin Console remoting to Gremlin Server now supports a configuration option for assigning aliases.
* `CountMatchAlgorithm`, in OLAP, now biases traversal selection towards those traversals that start at the current traverser location to reduce message passing.
* Fixed a file stream bug in Hadoop OLTP that showed up if the streamed file was more than 2G of data.
* Added the ability to set thread local properties in `SparkGraphComputer` when using a persistent context.
* Bumped to Neo4j 2.3.0.
* Deprecated "rebindings" as an argument to Gremlin Server and replaced it with "aliases".
* Added `PersistedInputRDD` and `PersistedOutputRDD` which enables `SparkGraphComputer` to store the graph RDD in the context between jobs (no HDFS serialization required).
* Renamed the `public static String` configuration variable names of TinkerGraph (deprecated old variables).
* Added `GraphComputer.configure(key,value)` to allow engine-specific configurations.
* `GraphStep` is no longer in the `sideEffect`-package and is now in `map`-package (breaking change).
* Added support for mid-traversal `V()`-steps (`GraphStep` semantics updated).
* Fixed `Number` handling in `Operator` enums. Prior this change a lot of operations on mixed `Number` types returned a wrong result (wrong data type).
* Fixed a bug in Gremlin Server/Driver serializer where empty buffers were getting returned in certain cases.
* Renamed `ConjunctionX` to `ConnectiveX` because "conjunction" is assumed "and" (disjunction "or"), where "connective" is the parent concept.
* Removed `PathIdentityStep` as it was a hack that is now solved by `Traversal.Admin.addTraverserRequirement()`.
* Added `Traversal.Admin.addTraverserRequirement()` to allow a traversal strategy or source to add requirements (not only step determined anymore).
* Added `TraverserRequirement.ONE_BULK` to state the traverser does not handle bulk.
* Added `GraphTraversalSource.withBulk(boolean)` to enabled users to compute only using `bulk=1`.
* Gremlin Server supports Netty native transport on linux.
* Removed the need for `GFunction` (etc.) closure wrappers in Gremlin-Groovy as `as Function` can be used to convert closures accordingly.
* Added `SelectColumnStep` (`select(keys)` and `select(values)`). Deprecated `mapKeys()` and `mapValues()`.
* Renamed `gremlin.hadoop.graphInputRDD` and `gremlin.hadoop.graphOutputRDD` to `gremlin.spark.graphInputRDD` and `gremlin.spark.graphOutputRDD`, respectively.
* Fixed a bug in `FoldStep` around bulking. This could be a breaking change, but it is the correct semantics.
* Previous `group()`-behavior steps are accessible via the deprecated `groupV3d0()`-steps.
* `GroupStep` and `GroupSideEffectStep` now do lazy reductions to reduce memory footprint. Breaking change for `group()` semantics.
* Added `GroupStepHelper` with various static methods and classes that are used by both `GroupStep` and `GroupSideEffectStep`.
* Added `BarrierStep` interface with `processAllStarts()` method which process all starts up to yielding the barrier result.
* Fixed a severe threading issue in `TinkerGraphComputer`.
* The location of the jars in HDFS is now `hadoop-gremlin-x.y.z-libs` to ensure multiple TinkerPop versions don't clash.
* `GiraphGraphComputer` will only upload the jars to HDFS if it doesn't already exist (to help speed up startup time).
* `GiraphGraphComputer.workers()` is smart about using threads and machines to load balance TinkerPop workers across cluster.
* `GraphComputer.workers(int)` allows the user to programmatically set the number of workers to spawn.
* Added `GryoSerializer` as the new recommended Spark `Serializer`. Handles `Graph` and `GryoMapper` registries.
* `GryoPool` now makes use of `GryoPool.Builder` for its construction.
* Bumped to Apache Hadoop 2.7.1.
* Bumped to Apache Giraph 1.1.0.
* Bumped to Apache Spark 1.5.1.
* Split Hadoop-Gremlin apart such there is now `hadoop-gremlin`, `spark-gremlin`, and `giraph-gremlin` (and respective `GremlinPlugins`).
* Added `LambdaCollectingBarrierStep` which generalizes `NoOpBarrierStep` and allows for `barrier(normSack)`-type operations.
* Fixed bugs in the Gremlin Server's NIO protocol both on the server and driver side.
* Added `Path.popEquals(Pop,Object)` to check for path equality based on `Pop` (useful for `TraverserRequirement.LABELED_PATH`).
* Added `Operator.assign` to allow setting a direct value.
* `Operator` is now a `BinaryOperator<Object>` with appropriate typecasting for respective number operators.
* Simplified `SackValueStep` so it now supports both `sack(function)` and `sack(function).by()`. Deprecated `sack(function,string)` .
* Added `Parameters` object to allow for the parameters of a step to be retrieved at runtime via a traversal.
* Redesigned (though backwards compatible) `AddEdgeStep`, `AddVertexStep`, and `AddPropertyStep` (and respective `GraphTraversal` API).
* Added `GraphTraversalSource.inject()` so users can spawn a traverser with non-graph objects.
* `GraphStep` can now take a single argument `Collection` which is either elements or element ids (i.e. `g.V([1,2,3])` is supported now).
* Added `LoopsStep` to make the loop counter accessible within `repeat()`, `until()` and `emit()`.
* Gephi Plugin no longer requires manual insert of `store` steps to visualize a traversal.
* Added a `TinkerIoRegistry` that registers a custom serializer for Gryo that will serialize an entire `TinkerGraph` instance.
* Added configuration options to Gephi Plugin for setting the size of nodes visualized.
* Replaced `DedupBijectionStrategy` with the more effective `FilterRankingStrategy`.
* `ComputerAwareSteps` must not only handle step ids, but also step labels.
* Renamed `B_O_P_SE_SL_Traverser` to `B_LP_O_P_SE_SL_Traverser` as it now supports `TraverserRequirement.LABELED_PATH`.
* Added `B_LP_O_S_SE_SL_Traverser` in support of `TraverserRequirement.LABELED_PATH`.
* Added `TraverserRequirement.LABELED_PATH` which only generates path data for steps that are labeled (greatly increases the likelihood of bulking).
* Fixed a bug in `Path` usage that required an API update: `Path.addLabel()` is now `Path.extend(Set<String>)` and `Traverser.addLabels(Set<String>)`.
* Made `Path` iterable, so that it can be ``unfold()``'ed and used by local steps like `min(local)`, `max(local)`, etc.
* `WhereTraversalStep` and `WherePredicateStep` are now the only "special" `Scoping` steps after `MatchStartStep` in `match()`.

==== Bugs

* TINKERPOP-774 order / dedup issues
* TINKERPOP-799 [Proposal] with()-modulator for stream level variable binding.
* TINKERPOP-801 groupCount() fails for vertices (elements?) (using Spark)
* TINKERPOP-811 AddPropertyStepTest fails "all of a sudden"
* TINKERPOP-823 addV() broken for multi-value properties
* TINKERPOP-843 Misspecified HADOOP_GREMLIN_LIBS generates NullPointerException
* TINKERPOP-857 Add GraphComputer.config(key,value)
* TINKERPOP-895 Use "as BinaryOperator" and remove GBinaryOperator
* TINKERPOP-903 Fix empty buffer return upon buffer capacity exceeded
* TINKERPOP-910 In session transaction opened from sessionless request
* TINKERPOP-918 ComputerVerificationStrategy is too restrictive
* TINKERPOP-926 Renamed TinkerGraph public statics to common pattern used for other statics.
* TINKERPOP-948 AbstractGremlinProcessTest.checkMap not asserted in GroupTest
* TINKERPOP-953 Artifact equality is not evaluating properly
* TINKERPOP-955 HashMap$Node not serializable

==== Improvements

* TINKERPOP-297 Ensure Consistent Behavior Over Deleted Elements *(breaking)*
* TINKERPOP-333 Support VertexProperty in PartitionStrategy
* TINKERPOP-391 More fluency in GraphComputer for parameterization.
* TINKERPOP-616 Use Spark 1.3.0 in Hadoop-Gremlin.
* TINKERPOP-624 Passing Detached/Referenced to Graph.vertices/edge()
* TINKERPOP-680 Configurable Channelizer for Gremlin Driver
* TINKERPOP-728 Improve Remote Graph Object Treatment in Console
* TINKERPOP-756 Provide a strict parsing option for GraphMLReader
* TINKERPOP-760 Make loop counter accessible within repeat()
* TINKERPOP-762 Allow mid-traversal V() (and E())
* TINKERPOP-765 Decompose AbstractTransaction for different transactional contexts *(breaking)*
* TINKERPOP-767 Path should play well with "local" steps.
* TINKERPOP-768 MatchStep in OLAP should be smart about current vertex.
* TINKERPOP-769 Make the introduction of the TP3 docs story better.
* TINKERPOP-772 TraverserRequirement.LABELED_PATH
* TINKERPOP-796 Support merge binary operator for Gremlin sacks *(breaking)*
* TINKERPOP-798 [Proposal] Rename mapKeys()/mapValues() to select(keys) and select(values).
* TINKERPOP-802 Provide sack(object) so that the sack can be directly set.
* TINKERPOP-803 A better solution to g.V(someCollection.toArray())
* TINKERPOP-805 Enforce AutoCloseable Semantics on Transaction *(breaking)*
* TINKERPOP-821 Improve testing around TraversalHelper around recursive methods
* TINKERPOP-825 [Proposal] SetBulkStep (sideEffectStep)
* TINKERPOP-826 OneToManyBarrierStrategy
* TINKERPOP-827 Add a console session to the PageRank section of the docs.
* TINKERPOP-829 TinkerGraphComputer should support the user specified thread/worker count.
* TINKERPOP-835 Shade Jackson Dependencies *(breaking)*
* TINKERPOP-836 Support Hadoop2 in place of Hadoop1
* TINKERPOP-850 Reduce Graph.addVertex overload ambiguity *(breaking)*
* TINKERPOP-851 GroupCountStep needs a by() for the count.
* TINKERPOP-861 Solve "The Number Problem" for Operator (and follow on operators)
* TINKERPOP-863 [Proposal] Turn off bulking -- or is there something more general? (hope not).
* TINKERPOP-866 GroupStep and Traversal-Based Reductions *(breaking)*
* TINKERPOP-868 Allow Spark Gremlin Computer to Reuse Spark Contexts
* TINKERPOP-874 Rename Gremlin-Spark properties using gremlin.spark prefix. *(breaking)*
* TINKERPOP-876 Rename VendorOptimizationStrategy XXXOptimizationStrategy *(breaking)*
* TINKERPOP-879 Remove deprecated promoteBindings from GremlinExecutor *(breaking)*
* TINKERPOP-885 Change Transaction.onReadWrite() to be a ThreadLocal setting *(breaking)*
* TINKERPOP-888 GraphTraversal.property overloads *(breaking)*
* TINKERPOP-896 Simplify the {{withSack}} methods of {{GraphTraversalSource}}. *(breaking)*
* TINKERPOP-897 Remove deprecated GSupplier, GFunction, GConsumer, etc. methods. *(breaking)*
* TINKERPOP-898 Rename ConjuctionP and ConjuctionStep to ConnectiveP and ConnectiveStep *(breaking)*
* TINKERPOP-899 Bump to the latest version of Neo4j.
* TINKERPOP-900 Provide by(object) which compiles to by(constant(object))
* TINKERPOP-901 Option for use of Netty epoll on Linux to reduce GC pressure
* TINKERPOP-904 BulkLoaderVertexProgram optimizations
* TINKERPOP-905 Harden time oriented tests in ResultQueueTest
* TINKERPOP-907 getters for RepeatStep.untilTraversal and RepeatStep.emitTraversal
* TINKERPOP-908 Use line breaks in documentation
* TINKERPOP-909 Improve steps that handle numeric data
* TINKERPOP-911 Allow setting Thread Specific Spark JobGroup/Custom Properties based on hadoop conf
* TINKERPOP-913 Rename Gremlin Server arguments rebinding to alias
* TINKERPOP-914 DriverRemoteAcceptor in Gremlin Console supports aliases
* TINKERPOP-917 Add HadoopGraph.open(String)
* TINKERPOP-922 Add a book for Developer Documentation
* TINKERPOP-923 Add a book for Tutorials
* TINKERPOP-925 Use persisted SparkContext to persist an RDD across Spark jobs.
* TINKERPOP-931 Make it possible to extend the core OpProcessor implementations
* TINKERPOP-933 Improve release process to get files named properly
* TINKERPOP-935 Add missing "close" operation to the session opProcessor docs

== TinkerPop 3.0.0 (A Gremlin Rāga in 7/16 Time)

image::https://raw.githubusercontent.com/apache/tinkerpop/master/docs/static/images/gremlin-hindu.png[width=225]

[[release-3-0-2-incubating]]
=== TinkerPop 3.0.2 (Release Date: October 19, 2015)

* Cleaned up `ext/` directory when plugin installation fails for `gremlin-server` and `gremlin-console`.
* Fixed issues in `gremlin-server` when configured for HTTP basic authentication.
* Made `BulkLoaderVertexProgram` work for any persistent TP3-supporting graph (input and output).
* `TreeSideEffectStep` now implements `PathProcessor` which fixed a `ComputerVerificationStrategy` issue.
* Added a shell script that verifies source and binary distributions.
* Fixed a bulk related bug in `GroupStep` when used on `GraphComputer` (OLAP).
* Gremlin Server binary distribution now packages `tinkergraph-gremlin` and `gremlin-groovy` as plugins to be consistent with Gremlin Console's packaging.
* The `RepeatStep` clauses (`until()`,`emit()`,`repeat()`) can only be set at most one time in order to prevent user confusion.
* Fixed a `clone()` bug in `RepeatStep`, `TreeStep`, `GroupCountStep`, `GroupStep`, and `TraversalRing`.
* Fixed a thread context bug in `TinkerGraphComputer`.
* Fixed issues with the `gremlin-driver` related to hanging connections in certain conditions.
* TinkerGraph now has an option for persistence where the data is saved on `close()` and, if present, loaded on `open()`.
* Added an overload for `GremlinExecutor.eval()` that takes a `Lifecycle` object to override some default settings from `GremlinExecutor.Builder`.
* Improved session closing for transactional graphs during shutdown of Gremlin Server.
* Fixed id parameter used in tests for `GroovyStoreTest` and `GroovyRepeatTest` to not be treated as an embedded string.
* `GraphStep` will convert any `Vertex` or `Edge` ids to their id `Object` prior to submission to `GraphComputer` (OLAP).

==== Bugs

* TINKERPOP-814 ConnectionPool can fill with dead Connections
* TINKERPOP-816 Gryo deserialization of error response with null message causes NPE and protocol desync
* TINKERPOP-817 Gryo serialization of large responses fails and causes protocol desync
* TINKERPOP-840 TreeTest Is not being ignored via ComputerVerificationStrategy
* TINKERPOP-849 gremlin-server doesn't close sessions on 'close' opcode
* TINKERPOP-855 sasl authentication type error due to Json format
* TINKERPOP-865 Errors with HTTP REST basic auth
* TINKERPOP-867 TinkerGraphProvider does not initialize temp dir
* TINKERPOP-870 Rebound client requires a connection to occur on the underlying client.
* TINKERPOP-877 Driver hangs if SSL enabled on server but not on client

==== Improvements

* TINKERPOP-828 TinkerGraph can supportPersistence(), should we allow it.
* TINKERPOP-830 process-docs.sh introduces extra white space dependent on console width
* TINKERPOP-839 Docs should have a ${version.number} under the logo.
* TINKERPOP-852 A shell script that validates the distribution artifacts at release time
* TINKERPOP-853 TinkerPop Logo in JavaDoc index.html
* TINKERPOP-858 Cleanup after failed :install

[[release-3-0-1-incubating]]
=== TinkerPop 3.0.1 (Release Date: September 2, 2015)

* `Compare` now uses `BigDecimal` internally to ensure that precision is not lost on standard number comparisons.
* Renamed `ComputerVerificationStrategy` to `VerificationStrategy` so all the verification strategies can use it.
* Added `StandardVerificationStrategy` that throws exceptions for illegal traversal patterns on the standard engine (which extends to `GraphComputer`).
* Added `GraphFeatures.supportsConcurrentAccess()` to allows `Graph` implementations to signify if multiple instances can access the same data.
* Clarified semantics of `Transaction.close()` in unit tests - now refers only to closing the current transaction in the current thread.
* `Neo4jGraph` no longer uses `OptOut` on `TransactionTest.shouldRollbackOnCloseWhenConfigured` (formerly `shouldRollbackOnShutdownWhenConfigured`)
* Gremlin Server initialization scripts can now return a `Map` of values that will become global bindings for the server.
* Introduced the `--dryRun` option to the document generation process which ignores actual script execution in the Gremlin Console.
* Fixed bug in `EventStrategy` around property changed events when calling `property` without cardinality or meta-property values.
* Improved support for the `Accept` header for REST-based requests in Gremlin Server.
* `GraphFactory` now allows specification of the class to use to instantiate the `Graph` through the `GraphFactoryClass` annotation.
* Added `wrapAdjacencyList` and `unwrapAdjacencyList` options to `GraphSONWriter` and `GraphSONReader` respectively, thus allowing valid JSON to be written/read if the user desires.
* Added Gremlin Server/Driver authentication support via SASL.
* Added Basic HTTP authentication support for REST in Gremlin Server.
* Added Gremlin Server plugin to help with "credential graph" management (used in conjunction with authentication features of Gremlin Server).
* Added "secure" Gremlin Server/Driver example configuration files.
* Adjusted configuration for javadoc generation to eliminate error messages.
* Removed "reserved" graph concept names from tests (e.g. "label", "edge", "value") to support the convention of avoiding these strings for property names.
* Introduced `GraphProvider.Descriptor` which annotates a `GraphProvider` implementation to describe what `GraphComputer` implementation will be used.
* Modified `OptOut` to include a `computers` attribute which allows the `Graph` to opt-out of computer-based tests for specific computation engines.
* Added a `SandboxExtension` that can be plugged into `TypeCheckedCustomizerProvider` and `CompileStaticCustomizerProvider` to control classes and methods that can be used in the `GremlinGroovyScriptEngine`.
* Added a number of new `ImportCustomizerProvider` implementations such as, `TimedInterruptCustomizerProvider`, `TypeCheckedCustomizerProvider` and others.
* Refactored `GremlinGroovyScriptEngine` to make more general use of `ImportCustomizerProvider` implementations.
* Removed `SecurityCustomizerProvider` class and the "sandbox" configuration on the `ScriptEngines` class - this was an experimental feature and not meant for public use.
* Removed dependency on `groovy-sandbox` from the `gremlin-groovy` module.

==== Bugs

* TINKERPOP-770 Exception while AddPropertyStep tries to detach vertex property
* TINKERPOP-780 Use of fold() in repeat()
* TINKERPOP-782 map(Traversal) should declare requirements of child
* TINKERPOP-785 Gremlin Server Not Properly Reporting Port Conflict
* TINKERPOP-792 select at start of match traversal on Map can fail
* TINKERPOP-794 IncidentToAdjecentStrategy malfunction
* TINKERPOP-804 Failed installing neo4j-gremlin extension on Windows 7
* TINKERPOP-822 Neo4j GraphStep with element arguments ignores has  *(breaking)*

==== Improvements

* TINKERPOP-576 Gremlin Server Authentication
* TINKERPOP-582 Remove Groovy Sandbox Dependency
* TINKERPOP-610 General graph concept names in test schema
* TINKERPOP-656 IoRegistry Chaining
* TINKERPOP-690 Be able to OPT_OUT for Standard, but not Computer *(breaking)*
* TINKERPOP-699 GraphSON writeGraph not producing valid json object
* TINKERPOP-750 Compare should not have special case for Number
* TINKERPOP-752 Make Gremlin Server Better Respect ACCEPT
* TINKERPOP-764 Unify semantics of Transaction.close() in tests and documentation *(breaking)*
* TINKERPOP-771 IoRegistry Instantiation With GryoPool
* TINKERPOP-778 Support GraphFactory location via annotation.
* TINKERPOP-791 Document rules for committers
* TINKERPOP-797 order() seems to only like List? *(breaking)*
* TINKERPOP-808 TraversalComparator.comparator needs a getter

=== TinkerPop 3.0.0 (Release Date: July 9, 2015)

* Modified the `GremlinExecutor` to catch `Throwable` as opposed to `Exception` so as to properly handle `Error` based exceptions.
* Modified the `GremlinGroovyScriptEngine` compilation configuration to prevent inappropriate script evaluation timeouts on standalone functions.
* Added a custom configuration for "timed interrupt" in the `ScriptEngines` instantiation of the `GremlinGroovyScriptEngine`.
* Added `mapKeys()` (`MapKeyStep`) and `mapValues()` (`MapValueStep`) to get the keys and values of a map, respectively.
* `select()` no longer supports empty arguments. The user must specify the keys they are selecting.
* `MatchStep` and `match()` no longer have a "start label" parameter -- it is computed if the incoming traverser does not have requisite labels.
* Turned transactional testing back on in Gremlin Server using Neo4j.
* Renamed `Transaction.create()` to `Transaction.createThreadedTx()`.
* Added `TraversalParent.removeGlobalChild()` and `TraversalParent.removeLocalChild()`.
* Added a `clear` option to the Gephi Plugin to empty the Gephi workspace.
* Refactored `ResultSet` and related classes to stop polling for results.
* `AbstractStep` now guarantees that bulk-less and null-valued traversers are never propagated.
* Added `dedup(string...)` which allows for the deduplication of a stream based on unique scope values.
* Fixed multiple bugs in the Gephi Plugin related to refactoring of traversal side-effects.
* Split `WhereStep` into `WherePredicateStep` and `WhereTraversalStep` to simplify internals.
* Prevent the driver from attempting to reconnect on a dead host if the `Cluster.close()` method has been called.
* Renamed the "deactivate" option on `:plugin` command to "unuse" to be symmetric with the "use" option.
* Added `Traversal.toStream()` to turn the `Traversal<S,E>` into a `Stream<E>`.
* Added `Scoping.Variable` enum of `START` and `END` which allows the `Scoping` step to specify where its bindings are.
* `ComputerVerificationStrategy` is smart about not allowing `WhereXXXStep` with a start-variable to run in OLAP as it selects the value from the path.
* Rewrote `MatchStep` where it now works on `GraphComputer`, solves more patterns, provides plugable execution plans, supports nested AND/OR, `not()`-patterns, etc.
* Renamed `Graphs` in Gremlin Server to `GraphManager`.
* Fixed bug in Gremlin Driver where client-side serialization errors would not bubble up properly.
* Fixed problem in Gremlin Server to ensure that a final `SUCCESS` or `NO_CONTENT` message assured that the transaction was successful in sessionless requests.
* Arrow keys for cycling through command history now work in Gremlin Console when being used on Windows.
* Added `NotStep` and `not(traversal)` for not'ing a traversal (integrates like `ConjunctionStep`).
* Removed `TraversalP`. Traversals and `P`-predicates are completely separate concepts.
* `has(key,traversal)` is now an alias for `filter(__.values(key).traversal)` using `TraversalFilterStep`.
* Simplified `SubgraphStrategy` by using `TraversalFilterStep` instead of the more complex `WhereStep`.
* Added `TraversalMapStep`, `TraversalFlatMapStep`, `TraversalFilterStep`, and `TraversalSideEffectStep` which all leverage an internal traversal.
* Added `Path.get(pop,label)` as default helpers in `Path`.
* Added `Pop.first`, `Pop.last`, and `Pop.all` as enums for getting single items from a collection or a list of said items.
* Changed `GremlinServer.start()` to return a `CompletableFuture` that contains the constructed `ServerGremlinExecutor`.
* Restructured `IoTest` breaking it up into smaller and more logically grouped test cases.
* Gremlin Server `Settings` now has sensible defaults thus allowing the server to be started with no additional configuration.
* Fixed garbled characters in Gremlin Console that notably showed up in `:help`
* Replaced dependency on `groovy-all` with individual Groovy dependencies as needed.
* Bumped `org.gperfutils:gbench` to the `0.4.3` and a version explicitly compatible with Groovy 2.4.x.
* Renamed `KeyStep` to `PropertyKeyStep` to be consistent with `PropertyValueStep`.
* Added `Gremlin-Lib-Paths` to modify paths in plugin `lib` directory.
* Modified the capabilities of `Gremlin-Plugin-Paths` to delete paths that have no value on the right-hand-side of the equals sign.
* The REST API in Gremlin Server now requires parameters to be defined with a "bindings." prefix.
* Modified the REST API in Gremlin Server to accept rebindings.
* Added `rebindings` optional argument to sessionless requests to allow global bindings to be rebound as needed.
* Added `LazyBarrierStrategy` which "stalls" a traversal of a particular form in order to gain a bulking optimization.
* `CollectingBarrierStep` supports `maxBarrierSize` for "lazy barrier," memory conservation.
* `Scoping` now has `getScopeKeys()` to get the keys desired by the scoping step.
* Refactored SSL support in the Gremlin Server/Driver.
* Factored out `ServerGremlinExecutor` which contains the core elements of server-side script execution in Gremlin Server.
* Bumped to netty 4.0.28.Final.
* Refactored the `Mutating` interface and introduce `CallbackRegistry` interface around `EventStrategy`.
* Changed `onReadWrite` and `onClose` of `AbstractTransaction` to be synchronized.
* Added `LabelP` to support index lookups and `has()` filtering on `Neo4jGraph` multi-label vertices.
* `AddEdgeStep` is now a `Scoping` step.
* Added a fully defined set of `Graph.Feature` implementations to `EmptyGraph`.
* Dropped dependency on `org.json:json` - used existing Jackson dependency.
* Added back neo4j-gremlin as the licensing of the Neo4j API is now Apache2.
* Added `willAllowId` method to features related to vertices, edges and vertex properties to test if an identifier can be use when `supportsUserSuppliedIds` is `true`.
* Fixed a bug in `GraphTraversal.choose(predicate,trueTraversal,falseTraversal)`.
* Removed `MapTraversal`, `MapTraverserTraversal`, `FilterTraversal`, and `FilterTraverserTraversal` as these are simply `__.map(function)` and `__.filter(predicate)`.
* Include `hadoop-gremlin` Hadoop configuration sample files in Gremlin Console distribution.
* Iteration of results in Gremlin Server occur in the same thread as evaluation and prior to transaction close.
* TinkerGraphComputer now supports every `ResultGraph`/`Persist` combination.
* `GraphComputerTest` extended with validation of the semantics of all `ResultGraph`/`Persist` combinations.
* GiraphGraphComputer no longer requires an extra iteration and MapReduce job to derive the full `Memory` result.
* SparkGraphComputer now supports `InputRDD` and `OutputRDD` to allow vendors/users to use a `SparkContext` to read/write the graph adjacency list.
* Added `Scoping.getScopeValue()` method so all "selecting" steps use the same pattern for map, path, and sideEffect data retrieval.

=== TinkerPop 3.0.0.M9 (Release Date: May 26, 2015)

* Removed `GraphComputer.isolation()` as all implementations use standard BSP.
* Added a Gremlin Server `LifeCycleHook` to ensure that certain scripts execute once at startup and once at shutdown.
* `has(key)` and `hasNot(key)` are now aliases for `where(values(key))` and `where(not(values(key)))`, respectively.
* TinkerGraph classes are now final to restrict user and vendor extension.
* Added `TraversalStrategy.VendorOptimization` to ensure that all TinkerPop optimizations execute first on the known TinkerPop steps.
* Added `TailGlobalStep` and `TailLocalStep` (`tail()`) which gets objects from the end of the traversal stream.
* `AndStep` and `OrStep` are now simply markers where `WhereStep(a.and(b).and(c)...and(z))` is the compilation.
* Moved `Compare`, `Contains`, `Order`, `Operator`, and `P` to `process/traversal` from `structure/` as they are process-based objects.
* `HasContainer` now uses `P` predicate as helper methods and tests are more thorough on `P`.
* Changed Gremlin Server integration/performance tests to be runnable from within the `gremlin-server` directory or from the project root.
* Moved the string methods of `TraversalHelper` to `StringFactory`.
* Renamed JSON-related serializers for Gremlin Server to be more consistent with GraphSON naming.
* Removed `HasTraversalStep` in favor of new `P.traversal` model with `HasStep`.
* Fixed bug in `WsGremlinTextRequestDecoder` where custom serializers from graphs were not being used.
* Added `AndP` which allows for the `and()`-ing of `P` predicates.
* `Order.opposite()` is now `reversed()` as that is a `Comparator` interface method with the same semantics.
* `Compare/Contains/P.opposite()` are now `negate()` as that is a `BiPredicate` interface method with the same semantics.
* `has(traversal)` is replaced by `where(traversal)` and `has(key,traversal)`. `HasXXX` is always with respects to an element property.
* Added `TraversalScriptHelper` with static methods for dynamically creating a `Traversal` from a JSR 223 `ScriptEngine`.
* Changed `SubgraphStrategy` to take `Traversal` rather than `Predicate` for filtering.
* Improved `SubgraphStrategy` to only modify the `Traversal` if filtering was required.
* Improved logging of errors in the `HttpGremlinEndpointHandler` to include a stracktrace if one was present.
* Moved `AbstractGremlinSuite.GraphProviderClass` to `org.apache.tinkerpop.gremlin.GraphProviderClass`.
* Simplified the Gremlin-Groovy test suite where there is now no distinction between `STANDARD` and `COMPUTER` tests.
* `VertexProgram` and `MapReduce` now add a `Graph` parameter to `loadState(Graph, Configuration)`.
* Added `ScopingStrategy` which auto-scopes `select()` and `where()` so the language looks clean.
* Added `Scoping` as a marker interface to state that a step desires a particular `Scope`.
* `SelectStep`, `SelectOneStep`, and `WhereStep` support both `Scope.local` and `Scope.global` for `Map<String,Object>` or `Path` analysis, respectively.
* Fixed a bug in the `TraversalStrategies` sort algorithm.
* Removed numerous unused static utility methods in `TraversalHelper`.
* TinkerGraph process suite tests are now running with and without strategies in place.
* Added `IncidentToAdjacentStrategy` which rewrites `outE().inV()`, `inE().outV()` and `bothE().otherV()` to `out()`, `in()` and `both()` respectively.
* Renamed `ComparatorHolderRemovalStrategy` to `OrderGlobalRemovalStrategy` as it now only applies to `OrderGlobalStep`.
* Anonymous traversal no longer have `EmptyGraph` as their graph, but instead use `Optional<Graph>.isPresent() == false`.
* Added `Traversal.Admin.setGraph(Graph)` as strategies that need reference to the graph, need it across all nested traversals.
* `AbstractLambdaTraversal` is now smart about `TraversalParent` and `TraversalStrategies`.
* Fixed bug in `GraphML` reader that was not allowing `<edge>` elements to come before `<node>` elements as allowable by the GraphML specification.
* Added `VertexFeature.getCardinality`.
* Added `AdjacentToIncidentStrategy` which rewrites `out().count()` to `outE().count()` (and similar such patterns).
* `GryoPool` now takes a `Configuration` object which allows setting the size of the pool and the `IoRegistry` instance.
* Added `PersistResultGraphAware` interface which is used by `OutputFormats` to specify persistence possibilities for a Hadoop `GraphComputer`.
* `ElementIdStrategy` now allows the identifier property to be set directly (and not only by specifying `T.id`).
* Added sample configuration files for registering a `TraversalStrategy` in Gremlin Server.
* Added response status code for `NO_CONTENT` to represent output for a successful script execution without a result (e.g. an empty `Iterator`).
* Removed the notion of a "terminator" message from the Gremlin Server protocol - new response status code for `PARTIAL_CONTENT`.
* `Path` and `Step` labels are ordered by the order in which the respective `addLabel()` calls were made.
* A `Step` now has a `Set<String>` of labels. Updated `as()` to take a var args of labels.
* Dropped `BatchGraph` from the code base - it will be replaced by bulk loader functionality over OLAP.
* `TraversalSideEffects` now implements `Optional` semantics. Less code as Java8 provides the helper methods.
* `TraversalScriptSupplier` now takes an `Object` var args for setting `ScriptEngine` bindings if needed.
* `Compare` is now more lenient on `Number`-types.
* Removed `Compare.inside` and `Compare.outside` as they are not primitive comparators and should be composed from primitives.
* Introduced `P` (predicate) for cleaner looking `is()`, `has()`, and `where()` calls -- e.g. `has('age',eq(32))`.
* `GraphTraversalSource` is now the location for `withXXX()` operations. No longer do they exist at `GraphTraversal`.
* All `Traverser` objects now extend from `AbstractTraverser` or a child that ultimately extends from `AbstractTraverser`.
* OLTP `select()` now returns a list for traversals with duplicate labels (as this was a unintended side-effect of `SparsePath`).
* Removed the `SparsePath` optimization as it led to numerous corner-case inconsistencies.
* `VertexWritable` serializes and deserializes the `StarGraph` object -- no more intermediate `DetachedXXX` objects.
* Gremlin Server better supports the settings for the high and low watermark that will slow writes to clients that are lagging.
* Added `GraphReader.readObject()` and `GraphWriter.writeObject` abstractions for those implementations that can support them.
* Altered `GraphWriter.writeVertices()` method to take an `Iterator` of vertices rather than a `Traversal`.
* GraphSON format for output from `GraphWriter.writeVertex`, `GraphWriter.writeVertices`, and `GraphWriter.writeGraph` have all changed now that they use `StarGraph` serialization.
* Gryo format for output from `GraphWriter.writeVertex`, `GraphWriter.writeVertices`, and `GraphWriter.writeGraph` have all changed now that they use `StarGraph` serialization.
* Added read and write methods to `GraphReader` and `GraphWriter` for `Property` and `VertexProperty`.
* Reduced object creation in GraphSON during serialization.
* Moved `T` tokens to the `structure/` package as its more general than `process/`.
* `Attachable.attach()` now takes a `Method` to determine whether to attach via `GET`, `CREATE`, or `GET_OR_CREATE`.
* Decreased size of Gremlin Server `RequestMessage` and `ResponseMessage` serialization payloads and reduced object creation.
* `Graph.empty()` no longer required with the introduction of `ShellGraph` which is a placeholder for a graph class and computer.
* `VertexProperty.Cardinality` default is now vendor chosen. If the vendor has not preference, they should use `Cardinality.single`.
* `Messenger.receiveMessages()` no longer takes a `MessageScope` and thus, consistent behavior between message-passing and message-pulling systems.
* Changed the `gremlin.tests` environment variable for test filtering to the more standard convention of `GREMLIN_TESTS` and made it work for all test suites.
* Removed `back()`-step as `select()`-step provides the same behavior with more intelligent optimizations and `by()`-modulation.
* Removed `Graph.Helper` method annotation and related infrastructure in tests.
* Modified header of Gryo to be 16 bytes instead of 32 (and removed the version stamp).
* Removed the concept of handling version in Gryo via the builder as it wasn't really accomplishing the capability of ensuring backward compatibility.
* Moved `Exceptions.propertyRemovalNotSupported` from `Element` to `Property` for consistency.
* Provided a method for Gremlin Server to bind `TraversalSource` objects for use in scripts.
* Modified the reference implementation for dealing with "custom" identifier serialization in GraphSON - See `IoTest.CustomId` for the example.
* Modified `g.vertices/edges` and related methods and tests to support non-type specific querying (e.g. `g.V(1)` and `g.V(1L)` should both return the same result now).
* `TinkerGraph` supports an `IdManager` which helps enforce identifier types and improve flexibility in terms of how it will respond to queries around identifiers.
* `DetachedXXX` now uses the standard `structure/` exceptions for unsupported operations.
* Added private constructors to all `Exceptions` inner classes in the respective `structure/` interfaces.
* Re-introduced `ReferenceXXX` to ensure a smaller data footprint in OLAP situation (`DetachedXXX` uses too much data).
* `Attachable` now has a set of static exception messages in an `Exceptions` inner class.
* Added `StarGraph` which is a heap efficient representation of a vertex and its incident edges (useful for `GraphComputer` implementations).
* `TraverserSet` uses a `FastNoSuchElementException` on `remove()` for increased performance.
* Add `Profiling` interface to enable vendors to receive a `Step's MutableMetrics`.

=== TinkerPop 3.0.0.M8 (Release Date: April 6, 2015)

* Removed Neo4j-Gremlin from this distribution due to GPL licensing. Working with Neo4j team to reintroduce by M9.
* Altered structure of plugin directories for Gremlin Server and Gremlin Console to allow for the full `lib` directory with all dependencies and the lighter `plugin` directory which contains filtered dependencies given the path.
* Improved `OptOut` to allow for exclusion of a group of tests by specifying a base test class.
* `GraphComputerTest` is now Java8 specific and much easier to extend with new test cases.
* Merged the `gremlin-algorithm` module into `gremlin-test`.
* Removed `LambdaVertexProgram` and `LambdaMapReduce` as it will be one less thing to maintain.
* Gremlin Console accepts a `max-iteration` configuration via the standard `:set` command to limit result iteration.
* `Vertex.property()` default behavior is now `Cardinality.single`.
* Added `ElementIdStrategy` as a `TraversalStrategy`.
* Introduce `AbstractTransaction` to simplify implementation of standard transactional features for vendors.
* Added `EventStrategy` to generate `Graph` modification events to listeners.
* Added test to enforce return of an empty `Property` on `VertexProperty.property(k)` if no meta properties exist.
* Added methods to registered transaction completion listeners on `Transaction` and provided a default implementation.
* Fixed bug in Neo4j where return of an empty meta property was returning a `NullPointerException`.
* Refactored step API -- the TinkerPop3 steps are the foundation for any domain specific language (including graph).
* `MapReduce` now has `workerStart(Stage)` and `workerEnd(Stage)` methods with analagous semantics to `VertexProgram`.
* Hadoop-Gremlin `ObjectWritable` now leverages Kryo for data serialization.
* `GiraphGraphComputer` supports arbitrary objects as the vertex id -- previously, only long ids were supported.
* Added `VertexProgramPool` to support thread safe pooling of vertex programs for graph computers that provide threaded workers.
* Added `GryoPool` to support thread safe pooling of Gryo readers and writers.
* Added `TraversalSource` which contextualizes a traversal to a graph, DSL, execution engine, and runtime strategies.
* Added `AddVertexStep` (`addV`), `AddPropertyStep` (`property`), and changed `AddEdgeStep` to a map-step instead of a sideEffect-step.
* Added `compile` method to `GremlinExecutor` and related classes.
* Fixed bug in Gremlin Server that was generating extra response messages on script evaluation errors.
* Changed the `Memory` API to not return the mutated value on `or`, `and`, `incr` as it is too difficult to implement faithfully in a distributed system.
* Added `SparkGraphComputer` to Hadoop-Gremlin which uses Apache Spark as the underlying computing engine.
* Renamed "Gremlin Kryo" to "Gryo".
* Refactored `TinkerWorkerPool` to use `ExecutorService` so as to reuse threads when executing graph computer functions.
* Removed `Reducing.Reducer` and `ReducingStrategy`. Previous `Reducing` classes are now `MapReducer` classes.
* Refactored the "process" test suite to allow for better test configuration with respect to different `TraversalEngine` implementations.
* Added `hasNot(traversal)` which is a faster way of doing `has(traversal.count().is(0L))`.
* `TraversalStrategy.apply(traversal)` is the new method signature as the `TraversalEngine` can be retrieved from the `Traversal`.
* `TraversalEngine` is now an interface and provided to the traversal by the graph. `Graph` methods added to set the desired traversal engine to use.
* Added `count(local)`, `sum(local)`, `max(local)`, `min(local)`, `mean(local)`, `dedup(local)`, `sample(local)` and `range(local)` for operating on the local object (e.g. collection, map, etc.).
* `TraversalComparator` exists which allows for `order().by(outE().count(),decr)`.
* Added Apache Rat plugin to detect the proper inclusion of license headers in files.
* A `Traversal` now respects thread interruption during iteration, throwing a `TraversalInterruptionException` if it encounters interruption on the current thread.
* Apache refactoring: `com.tinkerpop` -> `org.apache.tinkerpop`.
* `Traversal` is now `Serializable` and with most queries no longer needing lambdas, Gremlin-Java works over the wire.
* Added `VertexProperty.Cardinality` with `list`, `set`, and `single`. No more `Vertex.singleProperty()` method.
* Added `RangeByIsCountStrategy` that adds a `RangeStep` in front of `.count().is(<predicate>, <value>)` to minimize the amount of fetched elements.
* Added `CoalesceStep` / `coalesce()` that emits the first traversal which emits at least one element.
* Added more syntactic sugar tricks to the Gremlin sugar plugin -- `&`, `|`, `select from`, `gt`, etc.
* `Traversal.Admin` is consistent internal to steps, traversals, strategies, etc. For the user, `Traversal` is all they see.
* `TraversalHolder` is now called `TraversalParent` with the child/parent terminology used throughout.
* Added `GroovyEnvironmentPerformanceSuite`.
* Provided more robust shutdown capabilities for the thread pools used in `GremlinExecutor`.
* A massive `process/` package reorganization -- class names are still the same, just in new packages.
* Bumped `neo4j-graph` to Neo4j 2.1.6.
* Bumped to Groovy 2.4.1.
* Added a new "performance" test suite for Gremlin Process.
* Steps now only operate with traversals -- no more lambdas. Lambda-> `Traversal` conversion utilities added.
* `SideEffectStep` always requires a `Consumer`. Steps that were consumer-less simply extends `AbstractStep`.
* Simplified the `Neo4jGraph` implementation by now allowing `cypher()` mid-traversal. Only available via `g.cypher()`.
* Moved `clock()` out of the Utility plugin. It is now available to both Groovy and Java.
* Changed the `OptOut` annotation to allow for ignoring an entire test case using a wildcard.
* Added `AndStep` and `OrStep` filters to support arbitrary conjunction of traversals.
* `__` is now a class with static `GraphTraversal` methods and thus `repeat(out())` is possible.
* Added `IsStep` / `.is()` that supports filtering scalar values.
* `Neo4jGraph` and `TinkerGraph` no longer create new `Feature` instances on each feature check.
* Added `Compare.inside` and `Compare.outside` for testing ranges. Removed `between()` as now its `has('age',inside,[10,30])`.
* `GraphTraversal.has()` no longer requires the element type to be cast in the traversal definition.
* Fixed a `ConcurrentModificationException` bug in TinkerGraph that occurred when doing full vertex/edge scans and removing elements along the way.
* Added `Scope.local` and `Scope.global` in support of `OrderLocalStep` and `OrderGlobalStep` via `order(scope)`.
* Added `Order.keyIncr`, `Order.keyDecr`, `Order.valueIncr`, and `Order.valueDecr` in support of `Map` sorting.
* Added `Order.shuffle` and removed `shuffle()` in favor of `order().by(shuffle)`.
* Changed `Order implements Comparator<Comparable>` to `Order implements Comparator<Object>` as its now generalized to multiple types of objects.
* The `maxContentLength` setting in Gremlin Server is now respected by the HTTP/REST Gremlin endpoint.
* Fixed resource leak in the HTTP/REST Gremlin endpoint of Gremlin Server.
* Refactored Gremlin Server `start` and `stop` functions to return `CompletableFuture`.
* HTTP REST error response JSON objects from Gremlin Server should no longer have issues with control characters, line feeds, etc.
* Added `MeanStep`, `mean()`, and `MeanNumber` for calculating number averages in a traversal.
* Greatly simplified all the traversal `MapReduce` implementations due to the introduction of `VertexTraversalSideEffects`.
* Added `VertexTraversalSideEffects` as a cheap, static way to get a sideEffect-view of a vertex in OLAP.
* Added `TraversalHelper.isLocalStarGraph()` which determines if a traversal is contained within the local star graph.
* Added `TraversalVerificationStrategy` to verify if the traversal can be executed on respective engine.
* Refactored `GraphTraversal.cap()` to `GraphTraversal.cap(String...)` to support multi-sideEffect grabs.
* Added GraphSON serialization for `Path`.
* Added `Traversal.Admin.getTraverserRequirements()` and removed `TraversalHelper.getTraverserRequirements(Traversal)`.
* `Traversal.equals()` is no longer computed by determining if the objects returned are equal.
* Altered messaging in Gremlin Console when using a remote that is not yet activated.
* Fixed potential for deadlock in Gremlin Driver when waiting for results from the server.
* Added the `useMapperFromGraph` serializer option to the Gremlin Server configuration file to allow auto-registration of serialization classes.
* Refactored Netty pipeline structure to not have a second "Gremlin" executor group and instead used a standard `ExecutorService`.
* Refactored the `GremlinExecutor` to take an optional transformation function so as to allow manipulation of results from `eval` in the same thread of execution.
* Fixed issue with the `HttpGremlinEndpointHandler` where requests were getting blocked when `keep-alive` was on.
* Added `MinStep` and `MaxStep` with respective `min()` and `max()`.
* `CountStep` and `SumStep` now extend `ReducingBarrierStep` and no longer are sideEffect steps.
* `SideEffectCapStep` now extends `SupplyingBarrier` and is much simpler than before.
* Added `SupplyingBarrier` which simply drains the traversal and emits the value of a provided supplier.
* Added `TraversalLambda` which implements function, predicate, and consumer over a provided traversal.
* Any non-core `Step` that takes a function or predicate can now take a traversal which maps to `traversal.next()` (function) and `traversal.hasNext()` (predicate).
* `CollectingBarrierStep` is no longer abstract and added `GraphTraversal.barrier()` which is analogous to `fold().unfold()`, though cheaper.
* Added `TraversalOptionHolder` for branching steps to index works with corresponding `GraphTraversal.option()`.
* `BranchStep` is now a proper generalization of `UnionStep` and `ChooseStep`.
* `SubgraphStep` has changed in support of in-traversal filtering and removing the need for path-based traversers.
* Added `HasTraversalStep` which takes an anonymous traversal to determine whether or not to filter the current object.
* Added `Traversal.Admin.getStartStep()` and `Traversal.Admin.getEndStep()`. Removed `TraversalHelper.getStart()` and `TraversalHelper.getEnd()`.
* Refactored `profile()` to use injected steps. `ProfileStep` can now be used without any special JVM command line parameters.
* Added `ReducingBarrierStep` which acts like `CollectingBarrierStep` but operates on a seed with a bi-function.
* Added a preprocessor for AsciiDocs. Documentation code examples are executed and the results are dynamically inserted into the doc file.
* `LocalStep` traversal is treated as a branch, not an isolated traversal. Moreover, moved `LocalStep` to `branch/`.
* Traversal strategies are now applied when the `TraversalVertexProgram` state is loaded, not when submitted. Less error prone as it guarantees strategy application.
* Reworked `TraversalHolder` where there are "local traversals" and "global traversals". Local traversals are not subject to OLAP message passing.
* Fixed a bug in `DedupStep` that made itself apparent in `DedupOptimizerStrategy`.
* Added `RepeatStep.RepeatEndStep` in order to reduce the complexity of the code on OLAP when the predicates are not at the start of `RepeatStep`.

=== TinkerPop 3.0.0.M7 (Release Date: January 19, 2015)

* Added `SideEffectRegistrar` interface and `SideEffectRegistrationStrategy` for allowing steps to register sideEffects at strategy application time.
* Renamed `Traverser.Admin.setFuture()` and `Traverser.Admin.getFuture()` to `setStepId()` and `getStepId()`, respectively.
* Added `TraversalMatrix` for random access to steps in a traversal by their step id. Used by `TraversalVertexProgram`.
* Added unique identifies to `Step` that are not the user provided labels. `Step.getLabel()` now returns an `Optional<String>`.
* Removed `UnionLinearStrategy`, `ChooseLinearStrategy`, and `RepeatLinearStrategy` as nested traversals are now natively supported in OLAP.
* Fixed `Neo4jGraph` around manual transaction behavior on `commit` and `rollback` such that they would throw exceptions if a transaction was not open.
* Redesigned the hidden step labeling mechanism so its consistent across a cluster, easier for rewrite strategies, and will enable nested OLAP traversals.
* `Traverser.incrLoops()` now takes a string step label to enable nested looping constructs (i.e. loop stacks).
* Added `Traversal.tryNext()` which returns an `Optional`, where the provided default method should be sufficient for all vendors.
* Removed `PathConsumer` in favor of `TraverserRequirement.PATH`-model via `Step.getRequirements()`.
* `Step.getRequirements()` returns a `Set<TraverserRequirement>` which is what is required of the `Traverser` by the `Step`.
* `Traverser` now extends `Cloneable` and `Traverser.clone()` is used to good effect in `Traverser.split()`.
* Added `AbstractTraverser` for which all traversers extend.
* Moved `Traversal.SideEffects` to `TraversalSideEffects` as sideEffects are not necessarily tied to the traversal.
* Removed `Graph.of()` for generating anonymous graph traversals -- replaced by `__`-model.
* Removed `Graph` being stored in `Traversal.SideEffects`. Too dangerous when moving between OLTP and OLAP and its limited uses were worked around easily.
* No need for `DefaultXXXGraphTraversal` unless the vendor is extending with new methods (e.g. `DefaultNeo4jGraphTraversal`).
* Reworked `TraversalStrategies` such that the are "emanating object class"-dependant, not `Traversal` dependent.
* Moved `Traverser.sideEffects()` to `Traverser.asAdmin().getSideEffects()`. Users should use `Traverser.sideEffects(key)` and `Traverser.sideEffects(key,value)`.
* Added `SerializationTest` to the `StructureStandardSuite` in `gremlin-test` which validates serialization at a lower level than `IoTest`.
* Removed `IntervalStep` and renamed `interval()` to `between()` which is simply an alias to a `has().has()` chain.
* Added `__` static interface which allows for `__.out().out()`-style construction of anonymous traversals (instead of `g.of()`).
* The only `GraphTraversal` steps that operate on `Traverser` are the base lambdas and `repeat()` (i.e. `emit()` and `until()`).
* Removed dependency on the `reflections` library in `gremlin-test` which removed the default implementation of `GraphProvider.getImplementations()` - vendors now need to implement this method themselves.
* Relaxed the `<S>` typing requirement for anonymous traversals when applied to `choose()`, `repeat()`, `union()`, etc.
* Removed `LoopStep` and `UntilStep` in favor of the new `RepeatStep` model of looping in Gremlin3.
* `BranchStep` is now exposed in `GraphTraversal` via `branch(function)`.
* `UnionStep` now implements `TraversalHolder`.
* Added `RepeatStep` as the new looping construct supporting do/while, while/do, and emit semantics.
* Moved `Traversal.sideEffects()` to `Traversal.Admin.getSideEffects()` as `cap()` should be used to access the sideEffect data of a traversal.
* Renamed vendor `XXXTraversal` to `XXXGraphTraversal` (interface) and `XXXGraphTraversal` to `DefaultXXXGraphTraversal` (implementation class).
* Modified packaging for console plugins to be more consistent by moving them to the `com.tinkerpop.gremlin.console.groovy.plugin` namespace.
* Removed all TinkerPop specific dependencies to Guava to avoid user version conflicts.
* Added support for `-e` (script file execution) and `-v` (version display) options on `gremlin.sh`.
* GraphSON supports the assignment of multiple custom serialization modules.
* `Traverser.get(stepLabel/sideEffectKey)` no longer exists. There now exists: `Traverser.path(stepLabel)` and `Traverser.sideEffects(sideEffectKey)`.
* `SimpleTraverser` now supports "path" but in a very loose, global cache way. Added `SparsePath` as a `Map`-backed `Path` implementation.
* Provided Neo4j multi-label support in Neo4j-Gremlin. Added three `Neo4jVertex`-specific methods: `addLabel()`, `removeLabel()`, `labels()`.
* Bumped to Groovy 2.3.9.
* Added `Graph.Io` interface which allows for simplified helper methods for end users and a way for vendors to override `GraphReader` and `GraphWriter` initial construction when custom serializers are needed.
* Removed methods from `GraphProvider` related to customizing serializers in `IoTest` from the test suite as the new `Graph.Io` interface now serves that purpose.
* Added `Neo4jGraph.checkElementsInTransaction(boolean)` which will (or not) verify whether elements retrieved via Neo4j global graph operations are transactionally consistent.
* Added `ScriptInputFormat` and `ScriptOutputFormat` to Hadoop-Gremlin for reading and writing a file according to an arbitrary parsing script.
* Added `TimeLimitStep.getTimedOut()` to determine if the step timed out or there were no more objects to process.
* `Graph.System` is now `Graph.Hidden` with "hidden" being the vendor namespace and the key prefix being `~`.
* Much better `toString()` handling in `Step` and `Traversal`.
* `ComparatorHolder<V>` interface returns a `List<Comparator<V>>` instead of a `Comparator<V>[]`.
* `T` now implements `Function<Element,Object>`.
* Added `ElementValueComparator` and `ElementFunctionComparator` in support of vendor introspection on `ComparatorHolder`-steps.
* Renamed `Comparing` marker interface to `ComparatorHolder`.
* `FunctionHolder` interface provides vendor introspection via `ElementValueFunction`.
* Removed `OrderByStep` as it is now just `order()` with a `by()`-based comparator.
* Added `SampleStep` (`sample()`) to allow for sampling the set of previous objects. Useful for doing random walks with `local()`.
* Renamed `random()` to `coin()` to better express that the filter is a random coin toss.
* Added `by()`-projection to modulate the meaning of post-processing steps like `aggregate()`, `groupCount()`, `path()`, `order()`, etc.
* Removed the `Strategy` interface and gave `StrategyGraph` direct access to the `GraphStrategy`.
* Added `Graph.strategy()` to help instantiate `StrategyGraph` instances.
* Modified the signature of all `GraphStrategy` methods to include an parameter that contains a reference to the "composing strategy".
* `PartitionStrategy` hides the specified partition key from view when iterating properties, keys, etc.
* Change construction of `GraphStrategy` implementations to be consistent with singleton instances and builder pattern.
* Added `Graph.Helper` annotation to "protected" certain default interface methods from implementation by vendors.
* Transaction retry functions now work with "manual" transactions.
* Improved error messaging when importing "legacy" GraphSON that was not generated with "extended" properties.
* Renamed "iterator" related methods in the `GraphStrategy` interface to be consistent with the method names they represent.
* `PropertyMapStep` (`valueMap()`) now takes a boolean to state if the tokens of the element are desired along with its properties.
* `HadoopGraph` now connected to the `StructureProcessSuite`.
* `HadoopGraph` no longer supports `Graph.Variables` as they were in-memory. A persistence mechanism can be introduced in the future.
* Hidden properties removed in favor of using `GraphStrategy` for such features.
* `Edge.iterators().vertexIterator(BOTH)` now guarantees `OUT` then `IN` vertex iterator order.
* `Graph.v(Object)` and `Graph.e(Object)` no longer exist. Instead, use `Graph.V(Object... ids)` and `Graph.E(Object... ids)`.
* Added `Graph.Iterators` to allow access to vertex and edge iterators based on element ids and bypassing `GraphTraversal`.
* Renamed `GraphStrategy` implementations to be less verbose - removed the word "Graph" from their names (e.g. `IdGraphStrategy` simply changed to `IdStrategy`).
* Removed `Step.NO_OBJECT` as the problem is solves can be solved with proper use of `flatMap` and `EmptyTraverser`.
* `Path` is now part of `GraphSerializer` and thus, not specific to a particular implementation of `Path`.
* Added messaging to show files being downloaded when using the Gremlin Server "install" command.
* Added test name and class arguments to the `GraphProvider.loadGraphWith` method.
* Merged `ReferencedXXX` and `DetachedXXX` so that all migration of graph element data is via `DetachedXXX`.
* Added `StaticVertexProgram` and `StaticMapReduce` which simply return `this` on `clone()`.
* `VertexProgram` and `MapReduce` now implement `Cloneable` and is used for fast copying across workers within the same machine.
* Added `TraversalHolder` interface which extends `PathConsumer` to determine recursively if nested traversals require path calculations turned on.
* Reworked how a `TraverserGenerator` is retrieved and utilized.
* Added `Traversal.toBulkSet()` to make getting resultant data more efficiently for traversals with repeated data.
* Provided a helper `LocalStep.isLocalStarGraph()` so `GraphComputer` implementers know the requisite data boundaries.
* Created `Traversal.Admin` to hide administrative methods. Added `Traversal.asAdmin()` to get at `Traversal.Admin`.
* Fixed up all `Step` cloning operations realizing that Java8 lambdas are always bound to the calling class (no delegates).
* Usage of `:remote close` without configured remotes shows a reasonable message rather than a stack trace.
* Provided `LocalStep` to signify that the internal traversal is locally bound to the incoming object.
* Failed script evaluation in Gremlin Server now triggers the cancel of the process attempting to timeout the script if it were to run too long.
* Greatly increased the speed of `ScriptEngineLambda` by making use of a static `ScriptEngine` cache.
* Fixed a general bug in all sideEffect using steps where the sideEffect should be accessed via the `Traverser` not `Traversal`.
* `GremlinPlugin` interface no longer has the `additionalDependencies` method - those dependencies are now defined by an entry in the manifest file for the jar called `Gremlin-Plugin-Dependencies`.
* Added `TinkerWorkerPool` which is used for resource efficient threading in `TinkerGraphComputer`.
* `MapReduce.createMapReduce(Configuration)` now exists and serves the same purpose as `VertexProgram.createVertexProgram(Configuration)`.
* Enabled SessionOps to be extended. Added eval handler hook.
* Setting a property with an unsupported data type throw `IllegalArgumentException` instead of `UnsupportedOperationException` as the operation is supported, but the argument is not.

=== TinkerPop 3.0.0.M6 (Release Date: December 2, 2014)

* `javatuples.Pair` avoided on `MapReduce` API in favor of a new `KeyValue` class.
* Renamed `Gremlin-Plugin` manifest entry for plugins to `Gremlin-Plugin-Paths`.
* Added `Gremlin-Plugin-Dependencies` manifest entry to list other dependencies that should be retrieved with a plugin jar.
* `Memory.Admin.asImmutable()` yields an immutable representation of the GraphComputer `Memory`.
* Fixed host selection in `gremlin-driver` by properly accounting for all hosts being marked unavailable at the instantiation of a `Client`.
* Removed Giraph-Gremlin in favor of new Hadoop-Gremlin with `GiraphGraphComputer` support. Future support for `MapReduceGraphComputer`.
* Greatly simplified the `InputFormat` and `OutputFormat` model for working with Giraph (and Hadoop).
* Added a serializer for `Property` for GraphSON correcting format of serialization of a single `Property` on an `Edge`.
* Fixed bug in Gremlin Console that prevented assignments to empty `List` objects.
* Added `VertexProgram.getMessageScopes()` to allow vendors to know which `MessageScopes` at a particular `Memory` state.
* Reduced the number of methods in `MessageScope.Local` as its up to vendors to inspect provided incident `Traversal` accordingly.
* Renamed `MessagesType` to `MessageScope` to make it less ambiguous regarding the class of the messages being sent.
* Changed the message type of `TraversalVertexProgram` to `TraverserSet` to support message combining.
* Added `VertexProgram.getMessageCombiner()` to support the combining of messages in route to a vertex.
* Reduced object creation in `TraversalVertexProgram` around vertex-local traversal sideEffects.
* Renamed `Traverser.Admin.makeChild()` and `Traverser.Admin.makeSibling()` to `Traverser.Admin.split()` to correspond with `merge()`.
* Added `Traverser.Admin.merge(Traverser)` method so that the merging algorithm is with the `Traverser`.
* Added `Operator` enum that contains sack-helpful `BinaryOperators`: sum, minus, mult, div, max, min, etc.
* Added `GraphTraversal.withSack()` and renamed `trackPaths()` and `with()` to `withPath()` and `withSideEffect()`, respectively.
* Added the "Gremlin Sacks" feature to allow a `Traverser` to carry local information along its walk.
* GraphSON format no longer makes use of `hiddens` JSON key. Its all just `properties`.
* Added `DoubleIterator` to make vendor implementations of `Edge.iterators().vertexIterator()` efficient.
* `PropertiesStep` is smart about hiddens vs. properties.
* `Element.iterators().hiddenProperties()` no longer exists. For vendors, simply provide an iterator of properties.
* `GIRAPH_GREMLIN_LIBS` supports colon separated directories for loading jars from multiple paths.
* Introduced method to control the location of dependencies dynamically loaded to the Gremlin Console as part of the `:install` command.
* Fixed problem with the Neo4j Gremlin Plugin not loading properly after Gremlin Console restart.
* Removed the "use" configuration from Gremlin Server.
* Moved `SugarGremlinPlugin` from `gremlin-console` to `gremlin-groovy` so that it could be shared with Gremlin Server.
* Fixed bug in serialization of `null` results returned to the Gremlin Console when serializing to strings.
* Moved the `GremlinPlugin` for `TinkerGraph` to `tinkergraph-gremlin` module (it is no longer in `gremlin-console`).
* Added a `plugin-info.txt` file to Gremlin Console `/ext/{module}` subdirectories to identify the module that was originally requested.
* Gremlin Server now allows for the explicit configuration of plugin activation.
* Refactored `GremlinPlugin` and `AbstractGremlinPlugin` to better account for plugins that run on the server and those that run in the console.
* Added a `plugins` configuration to Gremlin Server to control the plugins that are enabled on initialization.
* Added a builder option to `GremlinExecutor` to control the plugins that are enabled on initialization.
* Added `RemoteException` for usage with `RemoteAcceptor` implementations for the Gremlin Console so as to better standardize their development.
* Standardized all text being written to the Gremlin Console using starting upper case letter.
* Prevented error in the Console when `:submit` is called but no remotes were configured.
* Provided a way to clean the `grapes` directory as part of a standard build with `mvn clean install`.

=== TinkerPop 3.0.0.M5 (Release Date: November 7, 2014)

* Removed `PropertyFilterIterator` as using Java8 streams was just as efficient for the use case.
* Renamed `KryoWritable` to `GremlinWritable` as it is not necessarily Kryo that is the serialization mechanism.
* Fixed an input split bug in Giraph that was making it so that splits were not always at vertex boundaries.
* Fixed a combiner bug in `GirapGraphComputer`. Combiners were always calling `MapReduce.reduce()`, not `MapReduce.combine()`.
* Greatly simplified `SubgraphStrategy` by removing requirements for `Traversal` introspection.
* `StrategyWrappedGraph` mimics vendor use of `GraphStep` and `GraphTraversal` and no longer requires dynamic strategy application.
* `TraversalStrategies` make use of a dependency tree sorting algorithm to ensure proper sorts prior to application.
* `TraversalStrategies` are now immutable and are bound to the `Traversal` class.
* Fixed bug in Gephi Plugin that prevented it from communicating with the Gephi Streaming Server.
* Renamed `MessageType.XXX.to()` to `MessageType.XXX.of()` so it makes sense in both the sending and receiving context.
* Improved messaging with respect to tests that are ignored due to features to make it clear that those tests are not in error.
* Relaxed exception consistency checks in the test suite to only check that a thrown exception from an implementation extends the expected exception class (but no longer validates that it is the exact class or that the message text).
* `VertexProgram` now has `workerIterationStart()` and `workerIterationEnd()` to allow developers to control vertex split static data structures.
* `TraversalVertexProgram` startup time greatly reduced due to being smart about `loadState()` behavior.
* Gremlin Server sessions now allow serialization of results that were part of an open transaction.
* Refactor `OpProcessors` implementations in Gremlin Server for better reusability.
* `Vertex.iterators()` no longer have a `branchFactor`. This is now at the query language level with `localLimit()`.
* Added `limit(long)` and `localLimit(int,int)` which simply call the range equivalents with 0 as the low.
* Added `LocalRangeStep` which supports ranging the edges and properties of an element -- `localRange(int,int)`.
* `GraphTraversal.value(String)` no longer exists. Instead, use `GraphTraversal.values(String)`.
* `HiddenXXXStep` and `ValueXXXStep` no longer exist. `PropertyXXXStep` takes a `PropertyType` to denote value and hidden access.
* Added `PropertyType` to the structure-package which provide markers for denoting property types (vs. property classes).
* Renamed `setWorkingDirectory` to `workingDirectory` in the `KryoReader` builder.
* `Path.get(String)` returns the object if only one object is referenced by label, else it returns a `List` of referenced objects.
* Added overload to `GremlinKryo` to allow a serializer to be configured as a `Function<Kryo,Serializer>` to allow better flexibility in serializer creation.
* Added method to `GraphProvider` to allow implementers to provide a mechanism to convert GraphSON serialized identifiers back to custom identifiers as needed.
* Added methods to `GraphProvider` so that implementers could specify a custom built `GremlinKryo` class and/or `SimpleModule` class in case their implementation had custom classes to be serialized.
* Added `Traversal.forEachRemaining(class,consumer)` for those traversals whose end type is different from declared due to strategy rewriting.
* Removed `Traversal.forEach()` as traversal implements `Iterator` and users should use `forEachRemaining()`.
* `RangeStep` now has an inclusive low and an exclusive high -- a change from Gremlin2.
* `DriverGremlinPlugin` returns raw results with driver results available via the `result` variable.
* Removed test enforcement of `private` constructor for a `Graph` instance.
* `RemoteAcceptor` now supports `@` prefixed lines that will grab the script string from the Gremlin Console shell.
* Modified the signature of `Property.element()` to simply return `Element`
* Added `Reducing` marker and `ReducingStrategy` which supports reduction-functions as a final step in Gremlin OLAP (e.g. `fold()`).
* Once strategies are `complete()`, no more steps can be added to a `Traversal`.
* Renamed `Traversal.strategies()` to `Traversal.getStrategies()` as it is not a "query language"-method.
* Added test to enforce that a `label` on a `VertexProperty` is always set to the key of the owning property.
* Fixed bug with multi-property removal in `Neo4jGraph`.
* Bumped to Neo4j 2.1.5.
* Used standard `UUIDSerializer` from the `kryo-serializers` library for serialization of `UUID` objects.
* Changed GraphSON serialization to only use `iterators()` - there were still remnants of `Traversal` usage from previous refactoring.
* Added overload for `detach` method to allow for the `Element` to be detached as a "reference" only (i.e. without properties).
* Renamed `Item` in `gremlin-driver` to `Result`.
* Renamed `strategy` to `getStrategy` in `StrategyWrappedGraph`.
* Renamed `baseGraph` to `getBaseGraph` in `Neo4jGraph`.
* `Neo4jGraph` now returns an empty property `Vertex.property(k)` when the key is non-existent (a problem only visible when meta/multi property configuration was turned off).
* `Traversal.Strategies.apply()` now takes a `TraversalEngine`. Greatly simplifies strategy application for `STANDARD` or `COMPUTER`.
* Renamed `IdentityReductionStrategy` to `IdentityRemovalStrategy` for reasons of clarity.
* Added `ComparingRemovalStrategy` that removes `Comparing`-marked steps unless they are the end step of the traversal.
* `OrderStep` now works in OLAP, but only makes sense as a traversal end step.
* `MapReduce` API extended to include `getMapKeySort()` and `getReduceKeySort()` to sort outputs accordingly.
* Renamed `TraversalResultMapReduce` to `TraverserMapReduce`. Shorter and makes more sense.
* Improved build automation to package javadocs and asciidoc documentation in the distribution files.
* Improved build automation with a script to automatically bump release versions in the various files that needed it such as the `pom.xml` files.
* The identifier on `VertexProperty` is now read properly to those graphs that can support identifier assignment.
* `GraphSONReader.readGraph()` now properly reads vertex properties.
* Removed `Neo4jGraph.getCypher()` as users should use `Neo4jGraph.cypher()` and get back TinkerPop3 graph objects.
* `GiraphGraph.variables().getConfiguration()` is now replaced by `GiraphGraph.configuration()`.
* Added `Graph.configuration()` which returns the `Configuration` object of `Graph.open()`.
* Removed `TraverserTracker` as now there is only a `TraverserSet` for all halted traversers. A nice simplification of `TraversalVertexProgram`.
* Renamed `Traverser.isDone()` to `Traverser.isHalted()` and `DONE` to `HALT`. Consistent with automata terminology.
* Removed `PathTraverserExecutor` and `SimpleTraverserExecutor` as a single `TraverserExecutor` correctly executes both types of traversers.
* `TraversalVertexProgram` does "reflexive message passing" to reduce the total number of iterations required to execute a traversal.
* `MapReduce` no-argument constructors are private and thus, only for reflection and `loadState()` usage.
* MapReducers for `TraversalVertexProgram` are now smart about `with()` declared data structures.
* Updated `Traversal.SideEffects` to use "registered suppliers" and it now works accordingly in both OLTP and OLAP environments.
* Increased the speed of `FlatMapStep` by approximately 1.5x.

=== TinkerPop 3.0.0.M4 (Release Date: October 21, 2014)

* Added features for `VertexProperty` user supplied ids and related data types.
* Removed `SideEffectCap` marker interface as there is only one `SideEffectCapStep` and thus, `instanceof` is sufficient.
* `Path.getObjects()`/`Path.getLabels()` renamed to `Path.objects()`/`Path.labels()` to be in line with "query language" naming convention.
* Greatly simplified `GiraphInternalVertex` due to `Element.graph()` -- 1/2 the memory footprint and reduced construction time.
* Renamed `Property.getElement()` to `Property.element()` given the "query language" naming convention.
* `Element.graph()` added which returns the `Graph` that the element is contained within.
* Added tests for greater consistency around iterating hidden properties.
* Simplified `TraversalVertexProgram` where only a single `TraverserTracker` exists for both path- and simple-traversers.
* Fixed a major bug where `Arrays.binarySearch` was being used on an unsorted array in TinkerGraph and Neo4jGraph.
* Changed `ComputerResult.getXXX()` to `graph()` and `memory()` to be consistent with "query language" naming convention.
* `Traverser.getXXX()` changed to `loops()`, `bulk()`, `path()`, `sideEffects()` to be consistent with "query language" naming convention.
* Optimization to reduce the number of empty lists created due to no step class existing for respective `TraversalStrategy.apply()`.
* Added `CapTraversal` as a marker interface for the `cap()` method.
* Added `union()` with GraphComputer `UnionLinearStrategy`.
* `TimeLimitStep` was moved to `filter/` package. It was a mistake that it was in `sideEffect/`.
* Provided the configuration for generating both a "full" and "core" set of javadocs, where "full" represents all classes in all projects and "core" is the "user" subset.
* Validated bindings passed to Gremlin Server to ensure that they do not match the most common statically imported values.
* If no script engine name is provided to a `LambdaHolder` it is assumed to be Gremlin-Groovy.
* `MapEmitter` and `ReduceEmitter` have an `emit(value)` default method where the key is the `MapReduce.NullObject` singleton.
* `Traverser.Admin` now implements `Attachable` as the `Traversal.SideEffects` can be generated from the `Vertex`.
* Made a solid effort to ensure that all TinkerPop keys are `Graph.System` to leave `Graph.Key` for users.
* The `Graph.System` prefix is now `^` instead of `%&%`. Simpler and easier on the `toString()`-eyes.
* Added `Traversal.SideEffects.ifPresent(Consumer)` as a default helper method.
* Added `profile()`-step which provides detailed information about the performance of each step in a traversal.
* No more `CountCapStep` and `CountStep`, there is only `CountStep` and it is elegant.
* Created a `AbstractTraversalStrategy` with good `toString()`, `hasCode()`, and `equals()` implementations.
* Added `CountTraversal` as a marker-interface stating that the `Traversal` has a `count() -> Long` method.
* `Traversal` no longer has any step methods as its not required for DSL implementers to have "core steps."
* Added "linearization" strategy for `ChooseStep` so it is executed correctly on GraphComputer.
* Added `GraphTraversalStrategyRegistry` which has respective global strategies to make turning on/off strategies easier.
* Added a generic `BranchStep` to be used for re-writing "meta-steps" for execution on GraphComputer.
* Moved `JumpStep`, `UntilStep`, and `ChooseStep` to a new `branch/` package.
* Added test cases to the Structure Suite to enforce consistent operations of reading properties after removal of their owning `Element`.
* GraphSON format change for full `Graph` serialization - Graph variables are now serialized with the key "variables" as opposed to "properties".
* Relaxed `Graph.toString()` test requirements for implementers.
* Made the `toString` operations in `GraphStrategy` consistent.
* Added `VertexFeatures.supportsRemoveProperty`.
* Added `VertexPropertyFeatures.supportsRemoveProperty`.
* Added `EdgeFeatures.supportsRemoveProperty`.
* Added `VertexFeatures.supportsRemoveVertices`.
* Added `EdgeFeatures.supportsRemoveEdges`.
* Vendors should now get a clear error when mis-spelling something in an `@OptOut` (or more likely if a test name changes) and it now works all the test suites.
* All plugins now have a default prefix of "tinkerpop." as a namespace.
* `GraphComputer` now executes a `Set<MapReduce>` and `hashCode()`/`equals()` were implemented for existing `MapReduce` implementations.
* Changed `Contains.in/notin` to `Contains.within/without` as `in` is a reserved term in most languages (including Java and Groovy).
* Added helper methods for loading data into collections in `TraversalHelper`.
* Core `Traversal` methods are smart about bulking -- e.g. `iterate()`, `fill()`, `remove()`, etc.
* `GroupByStep` and `GroupByMapReduce` leverage `BulkSet` as the default group data structure.
* `Element.Iterator` has renamed methods so implementers can do `MyElement implements Element, Element.Iterators`.
* Renamed `MessageType.Global` and `MessageType.Local` creators from `of()` to `to()` as it makes more sense to send messages `to()`.
* With `Traverser.get/setBulk()` there is no need for a `TraverserMessage`. The `Traverser` is now the message in `TraversalVertexProgram`.
* Provided static `make()` methods for constructing `Path` implementations.
* Provided a more space/time efficient algorithm for `Path.isSimple()`.
* The `JumpStep` GraphComputer algorithm `Queue` is now a `TraverserSet`.
* `AggregateStep` and `StoreStep` now use `BulkSet` as their default backing `Collection` (much more space/time efficient).
* Added `BulkSet` which is like `TraverserSet` but for arbitrary objects (i.e. a weighted set).
* `UnrollJumpStrategy` is no longer a default strategy as it is less efficient with the inclusion of `TraverserSet`.
* Introduced `TraverserSet` with bulk updating capabilities. Like OLAP, OLTP looping is now linear space/time complexity.
* TinkerGraph's MapReduce framework is now thread safe with a parallel execution implementation.
* Added a default `Traverser.asAdmin()` method as a typecast convenience to `Traverser.Admin`.
* Renamed `Traverser.System` to `Traverser.Admin` as to not cause `java.lang.System` reference issues.
* Renamed `Memory.Administrative` to `Memory.Admin` to make it shorter and consistent with `Traverser.Admin`.
* Fixed a TinkerGraph bug around user supplied vertex property ids.
* Most `Step` classes are now defined as `public final class` to prevent inheritance.
* `ShuffleStep` now extends `BarrierStep` which enables semantically correct step-sideEffects.
* Leveraged `Traverser.getBulk()` consistently throughout all steps.

=== TinkerPop 3.0.0.M3 (Release Date: October 6, 2014)

* All `Step` fields are now `private`/`protected` with respective getters as currently needed and will be added to as needed.
* Gremlin Server no longer has the `traverse` operation as lambdas aren't really serialized.
* `Path` is now an interface with `ImmutablePath` and `MutablePath` as implementations (2x speedup on path calculations).
* `Traverser` now implements `Comparable`. If the underlying object doesn't implement `Comparable`, then a runtime exception.
* Added abstract `BarrierStep` which greatly simplifies implementing barriers like `AggregateStep`, `OrderStep`, etc.
* `SelectStep` is now intelligent about when to trigger path computations based on label selectors and barriers.
* `T` no longer has `eq`, `neq`, `lt`, `in`, etc. Renamed all respective enums and with `static import`, good in console (e.g. `Compare.eq`).
* Added `Order` enum which provides `Order.decr` and `Order.incr`.
* `Traverser.loops` and `Jump.loops` are now shorts (`32767` max-loops is probably sufficient for 99.9999% of use cases).
* `Traverser.bulk` exists which is how many instances does the traverser represent. For use in grouping with bulk computations.
* Greatly simplified sideEffect steps where there is no distinction between OLAP vs. OLTP (from the `Step` perspective).
* Removed the need for `Bulkable` and `VertexCentric` marker interfaces in process API.
* Renamed configuration parameters in Giraph-Gremlin to be consistent with a `giraph.gremlin`-prefix.
* Made it possible to pass a `ScriptEngine` name and string script in `TraversalVertexProgram` and `LambdaVertexProgram`.
* Made `TinkerGraph` a plugin for the Console as it is no longer a direct dependency in `gremlin-groovy`.
* Added features for supporting the addition of properties via `Element.property(String,Object)`.
* `GiraphGraph` OLTP tested against Gremlin-Java8 and Gremlin-Groovy -- OLAP tested against Gremlin-Groovy.
* `Neo4jGraph` is now tested against both Gremlin-Java8 and Gremlin-Groovy.
* Renamed the test cases in `ProcessTestSuite` to be consistent with other Gremlin language variants.
* Added a `gremlin-groovy-test` suite that can be used to validate implementations against the Groovy variant of Gremlin.
* `TinkerGraph` is no longer serializable, use a `GraphReader`/`GraphWriter` to serialize the graph data.
* Removed `implements Serializable` on numerous classes to ensure safety and proper usage of utilities for cloning.
* `Traversal` now implements `Cloneable` as this is the means that inter-JVM threads are able to get sibling `Traversals`.
* Created "integration" test for `Neo4jGraph` that runs the test suite with multi/meta property features turned off.
* Added `GraphStrategy` methods for `VertexProperty`.
* Converted the `id` data type from string to integer in the Grateful Dead sample data.
* Removed all notions of serializable lambdas as this is a misconception and should not be part of TinkerPop.
* Greatly simplified `TraversalVertexProgram` with three arguments: a `Traversal<Supplier>`, `Class<Traversal<Supplier>>`, or a script string with `ScriptEngine` name.
* Added `TraversalScript` interface with `GroovyTraversalScript` as an instance. To be used by OLAP engines and any language variant (e.g. gremlin-scala, gremlin-js, etc.).
* `UntilStep` now leverages `UnrollJumpStrategy` accordingly.
* Fixed a bug where the `toString()` of `Traversal` was being hijacked by `SugarGremlinPlugin`.
* Fixed compilation bug in `UntilStep` that is realized when used in multi-machine OLAP.
* Simplified `Enumerator` and implementations for `MatchStep`.

=== TinkerPop 3.0.0.M2 (Release Date: September 23, 2014)

* Added an exhaust `InnerJoinEnumerator` fix in `MatchStep` to get all solutions correctly.
* `Neo4jGraph` can be configured to allow or disallow meta- and multi-properties.
* Added `until()`-step as a simpler way to express while-do looping which compiles down to a `jump()`-step equivalent.
* Added "The Crew" (`CREW`) toy graph which contains multi-properties, meta-properties, graph variables, hiddens, etc.
* If the Giraph job fails, then the subsequent `MapReduce` jobs will not execute.
* Added `Graph.System` class which generates keys prefixed with `%&%` which is considered the vendor namespace and not allowed by users.
* Added `ReferencedVertex` (etc. for all graph object types) for lightweight message passing of graph object ids.
* `T.*` now has `label`, `id`, `key`, `value` and no longer are these `String` representations reserved in TinkerPop.
* `Traverser` now has a transient reference to `Traversal.SideEffects`.
* "Detached" classes are now tested by the standard test suite.
* Compartmentalized `Traverser` interface so there is now a `Traverser.System` sub-interface with methods that users shouldn't call.
* Added `OrderByStep` which orders `Elements` according to the value of a provided key.
* 2x speed increase on steps that rely heavily on `ExpandableStepIterator` with massive memory footprint reduction as well.
* Added `VertexProperty<V>` as the property type for vertices -- provides multi-properties and properties on properties for vertices.
* Changed `VertexProgram` such that `getElementComputeKeys()` is simply a `Set<String>`.
* Significant changes to the format of the `ResponseMessage` for Gremlin Server - these changes break existing clients.
* Close any open transactions on any configured `Graph` when a session in Gremlin Server is killed.
* Grateful Dead Graph now uses vertex labels instead of "type" properties.
* There is now a `GraphComputerStrategy` and `EngineDependent` marker interface to allow steps to decide their algorithm depending if they are OLAP or OLTP.
* A labeled step now stores its current traverser value in `Traversal.SideEffects` (no longer can sideEffectKeys and step labels be the same).
* `GraphFactory` support for opening a `Graph` with multiple `GraphStrategy` instances - if there are multiple strategies they are wrapped in order via `SequenceGraphStrategy`.
* The result type for result termination messages returned from Gremlin Server is now set to "no content".
* The `maxContentLength` setting for Gremlin Driver now blocks incoming frames that are too large.
* After initialization scripts are executed in Gremlin Server, the `Graph` instances are re-bound back to their global references, thus allowing `GraphStrategy` initialization or even dynamic `Graph` creation through scripts.
* Added "Modern" graph back which is basically the "Classic" graph with double values for the "weight" property on edges and non-default vertex labels.
* `Traversal.addStep()` is now hard typed so type casting isn't required and traversal APIs look clean.
* Changed the hidden key prefix from `%$%` to `~` in `Graph.Key.hide()`.
* Added `has(label,key,predicate,value)` to allow for `has('person','name','marko')`. Various overloaded methods provided.
* Update to traversal API where if a `SFunction<S,?>` was required, but can process a `Traverser<S>`, then the function is `SFunction<Traverser<S>,?>`.
* Added `WhereStep` as a way to further constrain `select()` and `match()`.
* Extensive work on `GiraphMemory` and its interaction with Giraph aggregators.
* If the input path of a `GiraphGraphComputer` does not exist, failure happens prior to job submission.
* `SugarPlugin` now has all inefficient methods and Gremlin-Groovy proper is only efficient Groovy techniques.
* Prevented concurrency problems by only modifying bindings within the same thread of execution in the `GremlinExecutor`.
* Calls to `use` on the `DependencyManager` now return the list of `GremlinPlugin` instances to initialize instead of just initializing them automatically because it causes problems with `ScriptEngine` setup if a plugin requires a script to be evaluated and a required dependency is not yet loaded.
* `Traversal.SideEffects` has `getGraph()`, `setGraph()`, and `removeGraph()` default helpers.
* `Traversal.Memory` -> `Traversal.SideEffects` and `GraphComputer.SideEffects` -> `GraphComputer.Memory`.
* `StrategyWrappedVertex` and `StrategyWrappedEdge` properly wrap `Element` objects returned from non-traversal based methods.
* Gremlin-Server now sends a single write with status 200 for Object and empty response messages.
* `GremlinGroovyScriptEngine` allows imports to re-import dependencies added via "use".
* Changed order in which the `GremlinExecutor` is initialized such that dependency loading via "use" are handled first which fixes problems with starting Gremlin Server with `gremlin-server-neo4j.yaml`.
* Corrected issues with the "branch factor" related traversals under `SubgraphStrategy`.  This change also altered the semantics of the `SubgraphStrategy` a bit as it became more restrictive around `Edge` inclusion (requires both vertices to be in the subgraph).
* The Gephi Plugin now visualizes traversals and has numerous configuration options.
* Added more specific features around the types of "identifiers" a graph can support.
* Added a new test graph called `MODERN` that is copy of the `CLASSIC` graph, but represents floats as doubles.  This graph will be the default graph for testing going forward.
* Fix bug in `Neo4jGraph` that was not processing multiple vertex labels properly when doing a `has()` step with `IN`.
* Changed semantics of `@LoadGraphWith` in gremlin-test to only refer to the ability of a test implementation to process the data types of the test graph (not to actually load it).
* `StartStep` is a `SideEffect` as it is a process to get data into the stream (like a keyboard) and more efficient as such.
* Greatly simplified the implementations of `Map`, `FlatMap`, `Filter`, and `SideEffect`.
* `Path` data structure changed to an ordered list of objects with each associated to a `Set<String>` of as-labels.
* All sideEffect-based steps no longer extend `FilterStep` with predicate equal true, but a more efficient `SideEffectStep`.
* `TreeStep` now has `TreeMapReduce` for executing on `GraphComputer`.
* `Neo4jTraversal.cypher()` is fluent throughout.
* Reverted back to TP2 model of `as()` referring to step names, not variable names of sideEffects.
* Updated `AddEdge`-step to support property key/value pairs for appending to newly created edges.
* Renamed `Graph.getFeatures()` to `Graph.features()` to be consistent with other API methods.
* `Vertex` and `Edge` now implement all `GraphTraversal` methods to ensure consistency throughout stack.
* `Neo4jTraversal` is auto-generated from `Neo4jTraversalStub` with technique generalizable to other vendors.
* Added test suite to ensure that all traversals are of the same type: `g.V`, `g.E`, `g.of()`, `v.identity()`, `e.identity()`, v-, e-methods.
* Giraph HDFS helpers now support `hdfs.mkdir(string)` and `local.mkdir(string)`
* Added `@OptIn` and `@OptOut` for implementers to specify on their `Graph` implementations for test compliance information.
* `GraphComputer` `Memory` now immutable after computation is complete.
* Dependency grabbing for plugins filter out slf4j logging dependencies so as to avoid multiple bindings with the standard TinkerPop distributions.
* Fixed `GiraphMemory` to be fully consistent with GraphComputer specification.
* Removed fatJar assembly from Giraph-Graph as it is no longed needed with distributed cache model.
* Reworked `GiraphRemoteAcceptor` to provide a `result` variable back to the console with `ComputerResult`.
* `VertexProgram` is no longer `Serializable` (use `loadState` and `storeState` for wire-propagation).
* Moved `GiraphGraph.getOutputGraph()` to `GiraphHelper`.
* Changed `GIRAPH_GREMLIN_HOME` to `GIRAPH_GREMLIN_LIB` to reference directory where jars are to be loaded.
* Updated README with release instructions.

=== TinkerPop 3.0.0.M1 (Release Date: August 12, 2014)

* First official release of TinkerPop3 and thus, no changes.<|MERGE_RESOLUTION|>--- conflicted
+++ resolved
@@ -29,18 +29,14 @@
 * Fixed `TraversalExplanation` deserialization in GraphSON 2 and 3 which was not supported before in Java.
 * Added support for custom request headers in Python.
 * Deprecated `scriptEvaluationTimeout` in favor of the more generic `evaluationTimeout`.
-<<<<<<< HEAD
-* Bumped jackson databind 2.9.9.3.
+* Bumped jackson-databind to 2.9.10 due to CVE-2019-14379, CVE-2019-14540, CVE-2019-16335.
+* Bumped jackson-annotations to 2.9.10 to align the version of jackson-databind.
+* Bumped jackson-module-scala_2.11 to 2.9.10 to align the version of jackson-databind.
+* Bumped scala-library and scala-reflect to 2.11.12 due to the upgrade of jackson-module-scala_2.11.
 * Added `ReservedKeysVerificationStrategy` to allow warnings or exceptions when certain keys are used for properties.
 * Added the `AbstractWarningVerificationStrategy` base class for "warning" style `VerificationStrategy` implementations.
 * Refactored `EdgeLabelVerificationStrategy` to use `AbstractWarningVerificationStrategy`.
 * Added `EdgeLabelVerificationStrategy` to Python.
-=======
-* Bumped jackson-databind to 2.9.10 due to CVE-2019-14379, CVE-2019-14540, CVE-2019-16335.
-* Bumped jackson-annotations to 2.9.10 to align the version of jackson-databind.
-* Bumped jackson-module-scala_2.11 to 2.9.10 to align the version of jackson-databind.
-* Bumped scala-library and scala-reflect to 2.11.12 due to the upgrade of jackson-module-scala_2.11.
->>>>>>> aa955d56
 * Fixed Java driver authentication problems when calling the driver from multiple threads.
 * Modified Java driver to use IP address rather than hostname to create connections.
 * Fixed potential for `NullPointerException` with empty identifiers in `GraphStep`.

////
Licensed to the Apache Software Foundation (ASF) under one or more
contributor license agreements.  See the NOTICE file distributed with
this work for additional information regarding copyright ownership.
The ASF licenses this file to You under the Apache License, Version 2.0
(the "License"); you may not use this file except in compliance with
the License.  You may obtain a copy of the License at

  http://www.apache.org/licenses/LICENSE-2.0

Unless required by applicable law or agreed to in writing, software
distributed under the License is distributed on an "AS IS" BASIS,
WITHOUT WARRANTIES OR CONDITIONS OF ANY KIND, either express or implied.
See the License for the specific language governing permissions and
limitations under the License.
////

anchor:gremlin-variants[]
[[gremlin-drivers-variants]]
= Gremlin Drivers and Variants

image::gremlin-house-of-mirrors.png[width=1024]

At this point, readers should be well familiar with the <<intro,Introduction>> to this Reference Documentation and
will likely be thinking about implementation details specific to the graph provider they have selected as well as
the programming language they intend to use. The choice of programming language could have implications to the
architecture and design of the application and the choice itself may have limits imposed upon it by the chosen graph
provider. For example, a <<connecting-rgp,Remote Gremlin Provider>> will require the selection of a driver to interact
with it. On the other hand, a graph system that is designed for embedded use, like TinkerGraph, needs the Java
Virtual Machine (JVM) environment so will require <<connecting-gremlin-server,Gremlin Server>>, if using a programming
language that is not on the JVM and will further require driver selection.

TinkerPop provides an array of drivers in different programming languages as a way to connect to a remote Gremlin
Server or Remote Gremlin Provider. Drivers allow the developer to make requests to that remote system and get back
results from the TinkerPop-enabled graphs hosted within. A driver can submit Gremlin strings and Gremlin bytecode
over this sub-protocol. Gremlin strings are written in the scripting language made available by the remote system that
the driver is connecting to (typically, Groovy-based). This connection approach is quite similar to what developers
are likely familiar with when using JDBC and SQL. While it is familiar, it is not recommended and for TinkerPop it is
considered an out-dated concept and is largely still present for the purpose of supporting applications that might
still be using that method of interaction.

The preferred approach is to use bytecode-based requests, which essentially allows the ability to craft Gremlin
directly in the programming language of choice. As Gremlin makes use of two fundamental programming constructs:
link:https://en.wikipedia.org/wiki/Function_composition[function composition] and
link:https://en.wikipedia.org/wiki/Nested_function[function nesting]. it is possible to embed the Gremlin language
in any modern programming language. It is a far more natural way to program, because it enables IDE interaction,
compile time checks, and language level checks that can help prevent errors prior to execution. The differences
between these two approaches were outlined in the <<connecting-via-drivers,Connecting Via Drivers>> Section, which
applies to Gremlin Server, but also to Remote Gremlin Providers.

In addition to the languages and drivers that TinkerPop supports, there are also third-party implementations, as well
as extensions to the Gremlin language that might be specific to a particular graph provider. That listing can be
found on the TinkerPop link:https://tinkerpop.apache.org/#graph-systems[home page]. Their description is beyond the
scope of this documentation.

TIP: When possible, it is typically best to align the version of TinkerPop used on the client with the version
supported on the server. While it is not impossible to have a different version between client and server, it may
require additional configuration and/or a deeper knowledge of that changes introduced between versions. It's simply
safer to avoid the conflict, when allowed to do so.

IMPORTANT: Gremlin-Java is the canonical representation of Gremlin and any (proper) Gremlin language variant will
emulate its structure as best as possible given the constructs of the host language. A strong correspondence between
variants ensures that the general Gremlin reference documentation is applicable to all variants and that users moving
between development languages can easily adopt the Gremlin variant for that language.

image::gremlin-variant-architecture.png[width=650,float=left]

NOTE: The information herein describes how to use the Gremlin language variants distributed
with Apache TinkerPop. For information on how to build a Gremlin language variant, please review the
link:https://tinkerpop.apache.org/docs/x.y.z/tutorials/gremlin-language-variants/[Gremlin Language Variants] tutorial.

The following sections describe each language variant and driver that is officially TinkerPop a part of the project,
provided more detailed information about usage, configuration and known limitations.

anchor:connecting-via-remotegraph[]
anchor:connecting-via-java[]
[[gremlin-java]]
== Gremlin-Java

image:gremlin-java-drawing.png[width=130,float=right] Apache TinkerPop's Gremlin-Java implements Gremlin within the
Java language and can be used by any Java Virtual Machine. Gremlin-Java is considered the canonical, reference
implementation of Gremlin and serves as the foundation by which all other Gremlin language variants should emulate.
As the Gremlin Traversal Machine that processes Gremlin queries is also written in Java, it can be used in all three
connection methods described in the <<connecting-gremlin,Connecting Gremlin>> Section.

[source,xml]
----
<dependency>
   <groupId>org.apache.tinkerpop</groupId>
   <artifactId>gremlin-core</artifactId>
   <version>x.y.z</version>
</dependency>

<!-- when using Gremlin Server or Remote Gremlin Provider a driver is required -->
<dependency>
   <groupId>org.apache.tinkerpop</groupId>
   <artifactId>gremlin-driver</artifactId>
   <version>x.y.z</version>
</dependency>
----

=== Connecting

The pattern for connecting is described in <<connecting-gremlin,Connecting Gremlin>> and it basically distills down
to creating a `GraphTraversalSource`. For <<connecting-embedded,embedded>> mode, this involves first creating a
`Graph` and then spawning the `GraphTraversalSource`:

[source,java]
----
Graph graph = ...;
GraphTraversalSource g = graph.traversal();
----

Using "g" it is then possible to start writing Gremlin. The "g" allows for the setting of many configuration options
which affect traversal execution. The <<traversal, Traversal>> Section describes some of these options and some are
only suitable with <<connecting-embedded,embedded>> style usage. For remote options however there are some added
configurations to consider and this section looks to address those.

When connecting to <<connecting-gremlin-server,Gremlin Server>> or <<connecting-rgp,Remote Gremlin Providers>>  it
is possible to configure the `DriverRemoteConnection` manually as shown in earlier examples where the host and port
are provided as follows:

[source,java]
----
GraphTraversalSource g = traversal().withRemote(DriverRemoteConnection.using("localhost",8182,"g"));
----

It is also possible to create it from a configuration. The most basic way to do so involves the following line of code:

[source,java]
----
GraphTraversalSource g = traversal().withRemote('conf/remote-graph.properties');
----

The `remote-graph.properties` file simply provides connection information to the `GraphTraversalSource` which is used
to configure a `RemoteConnection`. That file looks like this:

[source,text]
----
gremlin.remote.remoteConnectionClass=org.apache.tinkerpop.gremlin.driver.remote.DriverRemoteConnection
gremlin.remote.driver.clusterFile=conf/remote-objects.yaml
gremlin.remote.driver.sourceName=g
----

The `RemoteConnection` is an interface that provides the transport mechanism for "g" and makes it possible to for
that mechanism to be altered (typically by graph providers who have their own protocols). TinkerPop provides one such
implementation called the `DriverRemoteConnection` which enables transport over Gremlin Server protocols using the
TinkerPop driver. The driver is configured by the specified `gremlin.remote.driver.clusterFile` and the local "g" is
bound to the `GraphTraversalSource` on the remote end with `gremlin.remote.driver.sourceName` which in this case is
also "g".

There are other ways to configure the traversal using `withRemote()` as it has other overloads. It can take an
Apache Commons `Configuration` object which would have keys similar to those shown in the properties file and it
can also take a `RemoteConnection` instance directly. The latter is interesting in that it means it is possible to
programmatically construct all aspects of the `RemoteConnection`. For TinkerPop usage, that might mean directly
constructing the `DriverRemoteConnection` and the driver instance that supplies the transport mechanism. For example,
the command shown above could be re-written using programmatic construction as follows:

[source,java]
----
Cluster cluster = Cluster.open();
GraphTraversalSource g = traversal().withRemote(DriverRemoteConnection.using(cluster, "g"));
----

Please consider the following example:

[gremlin-groovy]
----
g = traversal().withRemote('conf/remote-graph.properties')
g.V().elementMap()
g.close()
----

[source,java]
----
GraphTraversalSource g = traversal().withRemote("conf/remote-graph.properties");
List<Map> list = g.V().elementMap();
g.close();
----

Note the call to `close()` above. The call to `withRemote()` internally instantiates a connection via the driver that
can only be released by "closing" the `GraphTraversalSource`. It is important to take that step to release resources
created in that step.

If working with multiple remote `TraversalSource` instances it is more efficient to construct `Cluster` and `Client
objects and then re-use them.

[gremlin-groovy]
----
cluster = Cluster.open('conf/remote-objects.yaml')
client = cluster.connect()
g = traversal().withRemote(DriverRemoteConnection.using(client, "g"))
g.V().elementMap()
g.close()
client.close()
cluster.close()
----

If the `Client` instance is supplied externally, as is shown above, then it is not closed implicitly by the close of
"g".  Closing "g" will have no effect on "client" or "cluster". When supplying them externally, the `Client` and
`Cluster` objects must also be closed explicitly. It's worth noting that the close of a `Cluster` will close all
`Client` instances spawned by the `Cluster`.

IMPORTANT: Bytecode-based traversals use the `TraversalOpProcessor` in Gremlin Server which requires a cache to enable
the retrieval of side-effects (if the `Traversal` produces any). That cache can be configured (e.g. controlling
eviction times and sizing) in the Gremlin Server configuration file as described <<traversalopprocessor, here>>.

Some connection options can also be set on individual requests made through the Java driver using `with()` step
on the `TraversalSource`. For instance to set request timeout to 500 milliseconds:

[source,java]
----
GraphTraversalSource g = traversal().withRemote(conf);
List<Vertex> vertices = g.with(Tokens.ARGS_EVAL_TIMEOUT, 500L).V().out("knows").toList()
----

[[java-imports]]
=== Common Imports

There are a number of classes, functions and tokens that are typically used with Gremlin. The following imports
provide most of the common functionality required to use Gremlin:

[source,java]
----
import org.apache.tinkerpop.gremlin.process.traversal.dsl.graph.GraphTraversalSource;
import org.apache.tinkerpop.gremlin.process.traversal.IO;
import static org.apache.tinkerpop.gremlin.process.traversal.AnonymousTraversalSource.traversal;
import static org.apache.tinkerpop.gremlin.process.traversal.Operator.*;
import static org.apache.tinkerpop.gremlin.process.traversal.Order.*;
import static org.apache.tinkerpop.gremlin.process.traversal.P.*;
import static org.apache.tinkerpop.gremlin.process.traversal.Pop.*;
import static org.apache.tinkerpop.gremlin.process.traversal.SackFunctions.*;
import static org.apache.tinkerpop.gremlin.process.traversal.Scope.*;
import static org.apache.tinkerpop.gremlin.process.traversal.TextP.*;
import static org.apache.tinkerpop.gremlin.structure.Column.*;
import static org.apache.tinkerpop.gremlin.structure.Direction.*;
import static org.apache.tinkerpop.gremlin.structure.T.*;
import static org.apache.tinkerpop.gremlin.process.traversal.dsl.graph.__.*;
----

=== Configuration

The following table describes the various configuration options for the Gremlin Driver:

[width="100%",cols="3,10,^2",options="header"]
|=========================================================
|Key |Description |Default
|connectionPool.channelizer |The fully qualified classname of the client `Channelizer` that defines how to connect to the server. |`Channelizer.WebSocketChannelizer`
|connectionPool.enableSsl |Determines if SSL should be enabled or not. If enabled on the server then it must be enabled on the client. |false
|connectionPool.keepAliveInterval |Length of time in milliseconds to wait on an idle connection before sending a keep-alive request. Set to zero to disable this feature. |180000
|connectionPool.keyStore |The private key in JKS or PKCS#12 format. |_none_
|connectionPool.keyStorePassword |The password of the `keyStore` if it is password-protected. |_none_
|connectionPool.keyStoreType |`JKS` (Java 8 default) or `PKCS12` (Java 9+ default)|_none_
|connectionPool.maxContentLength |The maximum length in bytes that a message can be sent to the server. This number can be no greater than the setting of the same name in the server configuration. |65536
|connectionPool.maxInProcessPerConnection |The maximum number of in-flight requests that can occur on a connection. |4
|connectionPool.maxSimultaneousUsagePerConnection |The maximum number of times that a connection can be borrowed from the pool simultaneously. |16
|connectionPool.maxSize |The maximum size of a connection pool for a host. |8
|connectionPool.maxWaitForConnection |The amount of time in milliseconds to wait for a new connection before timing out. |3000
<<<<<<< HEAD
=======
|connectionPool.maxWaitForClose |The amount of time in milliseconds to wait for pending messages to be returned from the server before closing the connection. |3000
>>>>>>> 36ac7c3d
|connectionPool.minInProcessPerConnection |The minimum number of in-flight requests that can occur on a connection. |1
|connectionPool.minSimultaneousUsagePerConnection |The maximum number of times that a connection can be borrowed from the pool simultaneously. |8
|connectionPool.minSize |The minimum size of a connection pool for a host. |2
|connectionPool.reconnectInterval |The amount of time in milliseconds to wait before trying to reconnect to a dead host. |1000
|connectionPool.resultIterationBatchSize |The override value for the size of the result batches to be returned from the server. |64
|connectionPool.sslCipherSuites |The list of JSSE ciphers to support for SSL connections. If specified, only the ciphers that are listed and supported will be enabled. If not specified, the JVM default is used.  |_none_
|connectionPool.sslEnabledProtocols |The list of SSL protocols to support for SSL connections. If specified, only the protocols that are listed and supported will be enabled. If not specified, the JVM default is used.  |_none_
|connectionPool.sslSkipCertValidation |Configures the `TrustManager` to trust all certs without any validation. Should not be used in production.|false
|connectionPool.trustStore |File location for a SSL Certificate Chain to use when SSL is enabled. If this value is not provided and SSL is enabled, the default `TrustManager` will be used. |_none_
|connectionPool.trustStorePassword |The password of the `trustStore` if it is password-protected |_none_
|connectionPool.validationRequest |A script that is used to test server connectivity. A good script to use is one that evaluates quickly and returns no data. The default simply returns an empty string, but if a graph is required by a particular provider, a good traversal might be `g.inject()`. |_''_
|hosts |The list of hosts that the driver will connect to. |localhost
|jaasEntry |Sets the `AuthProperties.Property.JAAS_ENTRY` properties for authentication to Gremlin Server. |_none_
|nioPoolSize |Size of the pool for handling request/response operations. |available processors
|password |The password to submit on requests that require authentication. |_none_
|path |The URL path to the Gremlin Server. |_/gremlin_
|port |The port of the Gremlin Server to connect to. The same port will be applied for all hosts. |8192
|protocol |Sets the `AuthProperties.Property.PROTOCOL` properties for authentication to Gremlin Server. |_none_
|serializer.className |The fully qualified class name of the `MessageSerializer` that will be used to communicate with the server. Note that the serializer configured on the client should be supported by the server configuration. |_none_
|serializer.config |A `Map` of configuration settings for the serializer. |_none_
|username |The username to submit on requests that require authentication. |_none_
|workerPoolSize |Size of the pool for handling background work. |available processors * 2
|=========================================================

Please see the link:https://tinkerpop.apache.org/javadocs/x.y.z/core/org/apache/tinkerpop/gremlin/driver/Cluster.Builder.html[Cluster.Builder javadoc] to get more information on these settings.

=== Serialization

Remote systems like Gremlin Server and Remote Gremlin Providers respond to requests made in a particular serialization
format and respond by serializing results to some format to be interpreted by the client. For JVM-based languages,
there are three options for serialization: Gryo, GraphSON and GraphBinary. It is important that the client and server
have the same serializers configured in the same way or else one or the other will experience serialization exceptions
and fail to always communicate. Discrepancy in serializer registration between client and server can happen fairly
easily as different graph systems may automatically include serializers on the server-side, thus leaving the client
to be configured manually. As an example:

[source,java]
----
IoRegistry registry = ...; // an IoRegistry instance exposed by a specific graph provider
TypeSerializerRegistry typeSerializerRegistry = TypeSerializerRegistry.build().addRegistry(registry).create();
MessageSerializer serializer = new GraphBinaryMessageSerializerV1(typeSerializerRegistry);
Cluster cluster = Cluster.build().
                          serializer(serializer).
                          create();
Client client = cluster.connect();
GraphTraversalSource g = traversal().withRemote(DriverRemoteConnection.using(client, "g"));
----

The `IoRegistry` tells the serializer what classes from the graph provider to auto-register during serialization.
Gremlin Server roughly uses this same approach when it configures its serializers, so using this same model will
ensure compatibility when making requests. Obviously, it is possible to switch to GraphSON or Gryo by using
the appropriate `MessageSerializer` (e.g. `GraphSONMessageSerializerV3d0` or `GryoMessageSerializerV3d0` respectively)
in the same way and building that into the `Cluster` object.

NOTE: Gryo is no longer the preferred binary serialization format for Gremlin Server - please prefer GraphBinary.

=== The Lambda Solution

Supporting link:https://en.wikipedia.org/wiki/Anonymous_function[anonymous functions] across languages is difficult as
most languages do not support lambda introspection and thus, code analysis. In Gremlin-Java and with
<<connecting-embedded,embedded>> usage, lambdas can be leveraged directly:

[source,java]
----
g.V().out("knows").map(t -> t.get().value("name") + " is the friend name") <1>
g.V().out("knows").sideEffect(System.out::println) <2>
g.V().as("a").out("knows").as("b").select("b").by((Function<Vertex, Integer>) v -> v.<String>value("name").length()) <3>
----

<1> A Java `Function` is used to map a `Traverser<S>` to an object `E`.
<2> Gremlin steps that take consumer arguments can be passed Java method references.
<3> Gremlin-Java may sometimes require explicit lambda typing when types can not be automatically inferred.

When sending traversals remotely to <<connecting-gremlin-server,Gremlin Server>> or
<<connecting-rgp,Remote Gremlin Providers>>, the static methods of `Lambda` should be used and should denote a
particular JSR-223 `ScriptEngine` that is available on the remote end (typically, this is Groovy). `Lambda` creates a
string-based lambda that is  then converted into a lambda/closure/anonymous-function/etc. by the respective lambda
language's JSR-223 `ScriptEngine` implementation.

[source,java]
----
g.V().out("knows").map(Lambda.function("it.get().value('name') + ' is the friend name'"))
g.V().out("knows").sideEffect(Lambda.consumer("println it"))
g.V().as("a").out("knows").as("b").select("b").by(Lambda.<Vertex,Integer>function("it.value('name').length()"))
----

Finally, Gremlin `Bytecode` that includes lambdas requires that the traversal be processed by the
`ScriptEngine`. To avoid continued recompilation costs, it supports the encoding of bindings, which allow Gremlin
Server to cache traversals that will be reused over and over again save that some parameterization may change. Thus,
instead of translating, compiling, and then executing each submitted bytecode request, it is possible to simply
execute. To express bindings in Java, use `Bindings`.

[source,java]
----
b = Bindings.instance()
g.V(b.of('id',1)).out('created').values('name').map{t -> "name: " + t.get() }
g.V(b.of('id',4)).out('created').values('name').map{t -> "name: " + t.get() }
g.V(b.of('id',4)).out('created').values('name').getBytecode()
g.V(b.of('id',4)).out('created').values('name').getBytecode().getBindings()
cluster.close()
----

Both traversals are abstractly defined as `g.V(id).out('created').values('name').map{t -> "name: " + t.get() }` and
thus, the first submission can be cached for faster evaluation on the next submission.

WARNING: It is generally advised to avoid lambda usage. Please consider <<a-note-on-lambdas,A Note On Lambdas>> for
more information.

=== Submitting Scripts

WARNING: TinkerPop does not recommend submitting script-based requests and generally continues to support this feature
for legacy reasons and corner use cases which are still not completely addressed by the Gremlin language. Please
consider using bytecode-based requests instead when possible.

image:gremlin-java.png[width=175,float=left] TinkerPop comes equipped with a reference client for Java-based
applications.  It is referred to as `gremlin-driver`, which enables applications to send requests to Gremlin Server
and get back results.

Gremlin scripts are sent to the server from a `Client` instance.  A `Client` is created as follows:

[source,java]
----
Cluster cluster = Cluster.open();  <1>
Client client = cluster.connect(); <2>
----

<1> Opens a reference to `localhost` - note that there are many configuration options available in defining a `Cluster` object.
<2> Creates a `Client` given the configuration options of the `Cluster`.

Once a `Client` instance is ready, it is possible to issue some Gremlin Groovy scripts:

[source,java]
----
ResultSet results = client.submit("[1,2,3,4]");  <1>
results.stream().map(i -> i.get(Integer.class) * 2);       <2>

CompletableFuture<List<Result>> results = client.submit("[1,2,3,4]").all();  <3>

CompletableFuture<ResultSet> future = client.submitAsync("[1,2,3,4]"); <4>

Map<String,Object> params = new HashMap<>();
params.put("x",4);
client.submit("[1,2,3,x]", params); <5>
----

<1> Submits a script that simply returns a `List` of integers.  This method blocks until the request is written to
the server and a `ResultSet` is constructed.
<2> Even though the `ResultSet` is constructed, it does not mean that the server has sent back the results (or even
evaluated the script potentially).  The `ResultSet` is just a holder that is awaiting the results from the server.
In this case, they are streamed from the server as they arrive.
<3> Submit a script, get a `ResultSet`, then return a `CompletableFuture` that will be called when all results have been returned.
<4> Submit a script asynchronously without waiting for the request to be written to the server.
<5> Parameterized request are considered the most efficient way to send Gremlin to the server as they can be cached,
which will boost performance and reduce resources required on the server.

==== Per Request Settings

There are a number of overloads to `Client.submit()` that accept a `RequestOptions` object. The `RequestOptions`
provide a way to include options that are specific to the request made with the call to `submit()`. A good use-case for
this feature is to set a per-request override to the `evaluationTimeout` so that it only applies to the current
request.

[source,java]
----
Cluster cluster = Cluster.open();
Client client = cluster.connect();
RequestOptions options = RequestOptions.build().timeout(500).create();
List<Result> result = client.submit("g.V()", options).all().get();
----

==== Aliases

Scripts submitted to Gremlin Server automatically have the globally configured `Graph` and `TraversalSource` instances
made available to them.  Therefore, if Gremlin Server configures two `TraversalSource` instances called "g1" and "g2"
a script can simply reference them directly as:

[source,java]
----
client.submit("g1.V()")
client.submit("g2.V()")
----

While this is an acceptable way to submit scripts, it has the downside of forcing the client to encode the server-side
variable name directly into the script being sent.  If the server configuration ever changed such that "g1" became
"g100", the client-side code might have to see a significant amount of change.  Decoupling the script code from the
server configuration can be managed by the `alias` method on `Client` as follows:

[source,java]
----
Client g1Client = client.alias("g1")
Client g2Client = client.alias("g2")
g1Client.submit("g.V()")
g2Client.submit("g.V()")
----

The above code demonstrates how the `alias` method can be used such that the script need only contain a reference
to "g" and "g1" and "g2" are automatically rebound into "g" on the server-side.

[[gremlin-java-dsl]]
=== Domain Specific Languages

Creating a <<dsl,Domain Specific Language>> (DSL) in Java requires the `@GremlinDsl` Java annotation in `gremlin-core`.
This annotation should be applied to a "DSL interface" that extends `GraphTraversal.Admin`:

[source,java]
----
@GremlinDsl
public interface SocialTraversalDsl<S, E> extends GraphTraversal.Admin<S, E> {
}
----

IMPORTANT: The name of the DSL interface should be suffixed with "TraversalDSL". All characters in the interface name
before that become the "name" of the DSL.

In this interface, define the methods that the DSL will be composed of:

[source,java]
----
@GremlinDsl
public interface SocialTraversalDsl<S, E> extends GraphTraversal.Admin<S, E> {
    public default GraphTraversal<S, Vertex> knows(String personName) {
        return out("knows").hasLabel("person").has("name", personName);
    }

    public default <E2 extends Number> GraphTraversal<S, E2> youngestFriendsAge() {
        return out("knows").hasLabel("person").values("age").min();
    }

    public default GraphTraversal<S, Long> createdAtLeast(int number) {
        return outE("created").count().is(P.gte(number));
    }
}
----

IMPORTANT: Follow the TinkerPop convention of using `<S,E>` in naming generics as those conventions are taken into
account when generating the anonymous traversal class. The processor attempts to infer the appropriate type parameters
when generating the anonymous traversal class. If it cannot do it correctly, it is possible to avoid the inference by
using the `GremlinDsl.AnonymousMethod` annotation on the DSL method. It allows explicit specification of the types to
use.

The `@GremlinDsl` annotation is used by the link:https://docs.oracle.com/javase/8/docs/api/index.html?javax/annotation/processing/Processor.html[Java Annotation Processor]
to generate the boilerplate class structure required to properly use the DSL within the TinkerPop framework. These
classes can be generated and maintained by hand, but it would be time consuming, monotonous and error-prone to do so.
Typically, the Java compilation process is automatically configured to detect annotation processors on the classpath
and will automatically use them when found. If that does not happen, it may be necessary to make configuration changes
to the build to allow for the compilation process to be aware of the following `javax.annotation.processing.Processor`
implementation:

[source,java]
----
org.apache.tinkerpop.gremlin.process.traversal.dsl.GremlinDslProcessor
----

The annotation processor will generate several classes for the DSL:

* `SocialTraversal` - A `Traversal` interface that extends the `SocialTraversalDsl` proxying methods to its underlying
interfaces (such as `GraphTraversal`) to instead return a `SocialTraversal`
* `DefaultSocialTraversal` - A default implementation of `SocialTraversal` (typically not used directly by the user)
* `SocialTraversalSource` - Spawns `DefaultSocialTraversal` instances.
* `__` - Spawns anonymous `DefaultSocialTraversal` instances.

Using the DSL then just involves telling the `Graph` to use it:

[source,java]
----
SocialTraversalSource social = graph.traversal(SocialTraversalSource.class);
social.V().has("name","marko").knows("josh");
----

The `SocialTraversalSource` can also be customized with DSL functions. As an additional step, include a class that
extends from `GraphTraversalSource` and with a name that is suffixed with "TraversalSourceDsl". Include in this class,
any custom methods required by the DSL:

[source,java]
----
public class SocialTraversalSourceDsl extends GraphTraversalSource {

    public SocialTraversalSourceDsl(Graph graph, TraversalStrategies traversalStrategies) {
        super(graph, traversalStrategies);
    }

    public SocialTraversalSourceDsl(Graph graph) {
        super(graph);
    }

    public GraphTraversal<Vertex, Vertex> persons(String... names) {
        GraphTraversalSource clone = this.clone();

        // Manually add a "start" step for the traversal in this case the equivalent of V(). GraphStep is marked
        // as a "start" step by passing "true" in the constructor.
        clone.getBytecode().addStep(GraphTraversal.Symbols.V);
        GraphTraversal<Vertex, Vertex> traversal = new DefaultGraphTraversal<>(clone);
        traversal.asAdmin().addStep(new GraphStep<>(traversal.asAdmin(), Vertex.class, true));

        traversal = traversal.hasLabel("person");
        if (names.length > 0) traversal = traversal.has("name", P.within(names));

        return traversal;
    }
}
----

Then, back in the `SocialTraversal` interface, update the `GremlinDsl` annotation with the `traversalSource` argument
to point to the fully qualified class name of the `SocialTraversalSourceDsl`:

[source,java]
----
@GremlinDsl(traversalSource = "com.company.SocialTraversalSourceDsl")
public interface SocialTraversalDsl<S, E> extends GraphTraversal.Admin<S, E> {
    ...
}
----

It is then possible to use the `persons()` method to start traversals:

[source,java]
----
SocialTraversalSource social = graph.traversal(SocialTraversalSource.class);
social.persons("marko").knows("josh");
----

NOTE: Using Maven, as shown in the `gremlin-archetype-dsl` module, makes developing DSLs with the annotation processor
straightforward in that it sets up appropriate paths to the generated code automatically.

anchor:java-application-examples[]
[[gremlin-archetypes]]
=== Application Examples

The available link:https://maven.apache.org/guides/introduction/introduction-to-archetypes.html[Maven archetypes] are
as follows:

* `gremlin-archetype-dsl` - An example project that demonstrates how to build Domain Specific Languages with Gremlin
in Java.
* `gremlin-archetype-server` - An example project that demonstrates the basic structure of a
<<gremlin-server,Gremlin Server>> project, how to connect with the Gremlin Driver, and how to embed Gremlin Server in
a testing framework.
* `gremlin-archetype-tinkergraph` - A basic example of how to structure a TinkerPop project with Maven.

Use Maven to generate these example projects with a command like:

[source,shell]
$ mvn archetype:generate -DarchetypeGroupId=org.apache.tinkerpop -DarchetypeArtifactId=gremlin-archetype-server \
      -DarchetypeVersion=x.y.z -DgroupId=com.my -DartifactId=app -Dversion=0.1 -DinteractiveMode=false

This command will generate a new Maven project in a directory called "app" with a `pom.xml` specifying a `groupId` of
`com.my`. Please see the `README.asciidoc` in the root of each generated project for information on how to build and
execute it.

[[gremlin-groovy]]
== Gremlin-Groovy

image:gremlin-groovy-drawing.png[width=130,float=right] Apache TinkerPop's Gremlin-Groovy implements Gremlin within the
link:http://groovy.apache.org[Apache Groovy] language. As a JVM-based language variant, Gremlin-Groovy is backed by
Gremlin-Java constructs. Moreover, given its scripting nature, Gremlin-Groovy serves as the language of
<<gremlin-console,Gremlin Console>> and <<gremlin-server,Gremlin Server>>.

[source,groovy]
----
compile group: 'org.apache.tinkerpop', name: 'gremlin-core', version: '3.3.4'
compile group: 'org.apache.tinkerpop', name: 'gremlin-driver', version: '3.3.4'
----

[[gremlin-groovy-differences]]
=== Differences

In Groovy, `as`, `in`, and `not` are reserved words. Gremlin-Groovy does not allow these steps to be called
statically from the anonymous traversal `+__+` and therefore, must always be prefixed with `+__.+` For instance:
`+g.V().as('a').in().as('b').where(__.not(__.as('a').out().as('b')))+`

[[gremlin-python]]
== Gremlin-Python

image:gremlin-python-drawing.png[width=130,float=right] Apache TinkerPop's Gremlin-Python implements Gremlin within
the link:https://www.python.org/[Python] language and can be used on any Python virtual machine including the popular
link:https://en.wikipedia.org/wiki/CPython[CPython] machine. Python's syntax has the same constructs as Java including
"dot notation" for function chaining (`a.b.c`), round bracket function arguments (`a(b,c)`), and support for global
namespaces (`a(b())` vs `a(__.b())`). As such, anyone familiar with Gremlin-Java will immediately be able to work
with Gremlin-Python. Moreover, there are a few added constructs to Gremlin-Python that make traversals a bit more
succinct.

To install Gremlin-Python, use Python's link:https://en.wikipedia.org/wiki/Pip_(package_manager)[pip] package manager.

[source,bash]
----
pip install gremlinpython
----

=== Connecting

The pattern for connecting is described in <<connecting-gremlin,Connecting Gremlin>> and it basically distills down to
creating a `GraphTraversalSource`. A `GraphTraversalSource` is created from the anonymous `traversal()` method where
the "g" provided to the `DriverRemoteConnection` corresponds to the name of a `GraphTraversalSource` on the remote end.

[source,python]
----
g = traversal().withRemote(DriverRemoteConnection('ws://localhost:8182/gremlin','g'))
----

If you need to send additional headers in the websockets connection, you can pass an optional `headers` parameter
to the `DriverRemoteConnection` constructor.

[source,python]
----
g = traversal().withRemote(DriverRemoteConnection('ws://localhost:8182/gremlin','g',headers={'Header':'Value'}))
----

[[python-imports]]
=== Common Imports

There are a number of classes, functions and tokens that are typically used with Gremlin. The following imports
provide most of the typical functionality required to use Gremlin:

[source,python]
----
from gremlin_python import statics
from gremlin_python.process.anonymous_traversal import traversal
from gremlin_python.process.graph_traversal import __
from gremlin_python.process.strategies import *
from gremlin_python.driver.driver_remote_connection import DriverRemoteConnection
from gremlin_python.process.traversal import T
from gremlin_python.process.traversal import Order
from gremlin_python.process.traversal import Cardinality
from gremlin_python.process.traversal import Column
from gremlin_python.process.traversal import Direction
from gremlin_python.process.traversal import Operator
from gremlin_python.process.traversal import P
from gremlin_python.process.traversal import Pop
from gremlin_python.process.traversal import Scope
from gremlin_python.process.traversal import Barrier
from gremlin_python.process.traversal import Bindings
from gremlin_python.process.traversal import WithOptions
----

These can be used analogously to how they are used in Gremlin-Java.

[source,python]
----
>>> g.V().hasLabel('person').has('age',P.gt(30)).order().by('age',Order.desc).toList()
[v[6], v[4]]
----

Moreover, by importing the `statics` of Gremlin-Python, the class prefixes can be omitted.

[source,python]
----
>>> statics.load_statics(globals())
----

With statics loaded its possible to represent the above traversal as below.

[source,python]
----
>>> g.V().hasLabel('person').has('age',gt(30)).order().by('age',desc).toList()
[v[6], v[4]]
----

Finally, statics includes all the `+__+`-methods and thus, anonymous traversals like `+__.out()+` can be expressed as below.
That is, without the `+__+`-prefix.

[source,python]
----
>>> g.V().repeat(out()).times(2).name.fold().toList()
[['ripple', 'lop']]
----

=== Configuration

The following table describes the various configuration options for the Gremlin-Python Driver. They
can be passed to the `Client` or `DriverRemoteConnection` instance as keyword arguments:

[width="100%",cols="3,10,^2",options="header"]
|=========================================================
|Key |Description |Default
|protocol_factory |A callable that returns an instance of `AbstractBaseProtocol`. |`gremlin_python.driver.protocol.GremlinServerWSProtocol`
|transport_factory |A callable that returns an instance of `AbstractBaseTransport`. |`gremlin_python.driver.tornado.transport.TornadoTransport`
|pool_size |The number of connections used by the pool. |4
|max_workers |Maximum number of worker threads. |Number of CPUs * 5
|message_serializer |The message serializer implementation.|`gremlin_python.driver.serializer.GraphSONMessageSerializer`
|password |The password to submit on requests that require authentication. |""
|username |The username to submit on requests that require authentication. |""
|=========================================================

=== Traversal Strategies

In order to add and remove <<traversalstrategy,traversal strategies>> from a traversal source, Gremlin-Python has a
`TraversalStrategy` class along with a collection of subclasses that mirror the standard Gremlin-Java strategies.

[source,python]
----
>>> g = g.withStrategies(SubgraphStrategy(vertices=hasLabel('person'),edges=has('weight',gt(0.5))))
>>> g.V().name.toList()
['marko', 'vadas', 'josh', 'peter']
>>> g.V().outE().elementMap().toList()
[{<T.id: 1>: 8, <T.label: 4>: 'knows', <Direction.IN: 2>: {<T.id: 1>: 4, <T.label: 4>: 'person'}, <Direction.OUT: 3>: {<T.id: 1>: 1, <T.label: 4>: 'person'}, 'weight': 1.0}]
>>> g = g.withoutStrategies(SubgraphStrategy)
>>> g.V().name.toList()
['marko', 'vadas', 'lop', 'josh', 'ripple', 'peter']
>>> g.V().outE().elementMap().toList()
[{<T.id: 1>: 9, <T.label: 4>: 'created', <Direction.IN: 2>: {<T.id: 1>: 3, <T.label: 4>: 'software'}, <Direction.OUT: 3>: {<T.id: 1>: 1, <T.label: 4>: 'person'}, 'weight': 0.4}, {<T.id: 1>: 7, <T.label: 4>: 'knows', <Direction.IN: 2>: {<T.id: 1>: 2, <T.label: 4>: 'person'}, <Direction.OUT: 3>: {<T.id: 1>: 1, <T.label: 4>: 'person'}, 'weight': 0.5}, {<T.id: 1>: 8, <T.label: 4>: 'knows', <Direction.IN: 2>: {<T.id: 1>: 4, <T.label: 4>: 'person'}, <Direction.OUT: 3>: {<T.id: 1>: 1, <T.label: 4>: 'person'}, 'weight': 1.0}, {<T.id: 1>: 10, <T.label: 4>: 'created', <Direction.IN: 2>: {<T.id: 1>: 5, <T.label: 4>: 'software'}, <Direction.OUT: 3>: {<T.id: 1>: 4, <T.label: 4>: 'person'}, 'weight': 1.0}, {<T.id: 1>: 11, <T.label: 4>: 'created', <Direction.IN: 2>: {<T.id: 1>: 3, <T.label: 4>: 'software'}, <Direction.OUT: 3>: {<T.id: 1>: 4, <T.label: 4>: 'person'}, 'weight': 0.4}, {<T.id: 1>: 12, <T.label: 4>: 'created', <Direction.IN: 2>: {<T.id: 1>: 3, <T.label: 4>: 'software'}, <Direction.OUT: 3>: {<T.id: 1>: 6, <T.label: 4>: 'person'}, 'weight': 0.2}]
>>> g = g.withComputer(workers=2,vertices=has('name','marko'))
>>> g.V().name.toList()
['marko']
>>> g.V().outE().valueMap().with_(WithOptions.tokens).toList()
[{<T.id: 1>: 9, <T.label: 4>: 'created', 'weight': 0.4}, {<T.id: 1>: 7, <T.label: 4>: 'knows', 'weight': 0.5}, {<T.id: 1>: 8, <T.label: 4>: 'knows', 'weight': 1.0}]
----

NOTE: Many of the `TraversalStrategy` classes in Gremlin-Python are proxies to the respective strategy on
Apache TinkerPop's JVM-based Gremlin traversal machine. As such, their `apply(Traversal)` method does nothing. However,
the strategy is encoded in the Gremlin-Python bytecode and transmitted to the Gremlin traversal machine for
re-construction machine-side.

=== The Lambda Solution

Supporting link:https://en.wikipedia.org/wiki/Anonymous_function[anonymous functions] across languages is difficult as
most languages do not support lambda introspection and thus, code analysis. In Gremlin-Python,
a link:https://docs.python.org/2/reference/expressions.html#lambda[Python lambda] should be represented as a zero-arg
callable that returns a string representation of a lambda. The lambda should be written as a `Gremlin-Groovy`string.
When the lambda is represented in `Bytecode` its language is encoded such that the remote connection host can infer
which translator and ultimate execution engine to use.

[source,python]
----
>>> g.V().out().map(lambda: "it.get().value('name').length()").sum().toList()
[24]
----

TIP: When running into situations where Groovy cannot properly discern a method signature based on the `Lambda`
instance created, it will help to fully define the closure in the lambda expression - so rather than
`lambda: ("it.get().value("name')","gremlin-groovy")`, prefer `lambda: ("x -> x.get().value("name"),"gremlin-groovy")`.

Finally, Gremlin `Bytecode` that includes lambdas requires that the traversal be processed by the
`ScriptEngine`. To avoid continued recompilation costs, it supports the encoding of bindings, which allow a remote
engine to to cache traversals that will be reused over and over again save that some parameterization may change. Thus,
instead of translating, compiling, and then executing each submitted bytecode, it is possible to simply execute.

[source,python]
----
>>> g.V(Bindings.of('x',1)).out('created').map(lambda: "it.get().value('name').length()").sum().toList()
[3]
>>> g.V(Bindings.of('x',4)).out('created').map(lambda: "it.get().value('name').length()").sum().toList()
[9]
----

WARNING: As explained throughout the documentation, when possible <<a-note-on-lambdas,avoid>> lambdas.

=== Submitting Scripts

WARNING: TinkerPop does not recommend submitting script-based requests and generally continues to support this feature
for legacy reasons and corner use cases which are still not completely addressed by the Gremlin language. Please
consider using bytecode-based requests instead when possible.

The `Client` class implementation/interface is based on the Java Driver, with some restrictions. Most notably,
Gremlin-Python does not yet implement the `Cluster` class. Instead, `Client` is instantiated directly.
Usage is as follows:

[source,python]
----
from gremlin_python.driver import client <1>
client = client.Client('ws://localhost:8182/gremlin', 'g') <2>
----

<1> Import the Gremlin-Python `client` module.
<2> Opens a reference to `localhost` - note that there are various configuration options that can be passed
to the `Client` object upon instantiation as keyword arguments.

Once a `Client` instance is ready, it is possible to issue some Gremlin:

[source,python]
----
result_set = client.submit("[1,2,3,4]")  <1>
future_results = result_set.all()  <2>
results = future_results.result() <3>
assert results == [1, 2, 3, 4] <4>

future_result_set = client.submitAsync("[1,2,3,4]") <5>
result_set = future_result_set.result() <6>
result = result_set.one() <7>
assert results == [1, 2, 3, 4] <8>
assert result_set.done.done() <9>

client.close() <10>
----

<1> Submit a script that simply returns a `List` of integers.  This method blocks until the request is written to
the server and a `ResultSet` is constructed.
<2> Even though the `ResultSet` is constructed, it does not mean that the server has sent back the results (or even
evaluated the script potentially).  The `ResultSet` is just a holder that is awaiting the results from the server. The `all` method
returns a `concurrent.futures.Future` that resolves to a list when it is complete.
<3> Block until the the script is evaluated and results are sent back by the server.
<4> Verify the result.
<5> Submit the same script to the server but don't block.
<6> Wait until request is written to the server and `ResultSet` is constructed.
<7> Read a single result off the result stream.
<8> Again, verify the result.
<9> Verify that the all results have been read and stream is closed.
<10> Close client and underlying pool connections.

[[gremlin-python-dsl]]
=== Domain Specific Languages

Writing a Gremlin <<dsl,Domain Specific Language>> (DSL) in Python simply requires direct extension of several classes:

* `GraphTraversal` - which exposes the various steps used in traversal writing
* `__` - which spawns anonymous traversals from steps
* `GraphTraversalSource` - which spawns `GraphTraversal` instances

The Social DSL based on the link:https://tinkerpop.apache.org/docs/current/images/tinkerpop-modern.png["modern" toy graph]
might look like this:

[source,python]
----
class SocialTraversal(GraphTraversal):

    def knows(self, person_name):
        return self.out("knows").hasLabel("person").has("name", person_name)

    def youngestFriendsAge(self):
        return self.out("knows").hasLabel("person").values("age").min()

    def createdAtLeast(self, number):
        return self.outE("created").count().is_(P.gte(number))

class __(AnonymousTraversal):

    graph_traversal = SocialTraversal

    @classmethod
    def knows(cls, *args):
        return cls.graph_traversal(None, None, Bytecode()).knows(*args)

    @classmethod
    def youngestFriendsAge(cls, *args):
        return cls.graph_traversal(None, None, Bytecode()).youngestFriendsAge(*args)

    @classmethod
    def createdAtLeast(cls, *args):
        return cls.graph_traversal(None, None, Bytecode()).createdAtLeast(*args)


class SocialTraversalSource(GraphTraversalSource):

    def __init__(self, *args, **kwargs):
        super(SocialTraversalSource, self).__init__(*args, **kwargs)
        self.graph_traversal = SocialTraversal

    def persons(self, *args):
        traversal = self.get_graph_traversal()
        traversal.bytecode.add_step("V")
        traversal.bytecode.add_step("hasLabel", "person")

        if len(args) > 0:
            traversal.bytecode.add_step("has", "name", P.within(args))

        return traversal
----

NOTE: The `AnonymousTraversal` class above is just an alias for `+__+` as in
`+from gremlin_python.process.graph_traversal import __ as AnonymousTraversal+`

Using the DSL is straightforward and just requires that the graph instance know the `SocialTraversalSource` should
be used:

[source,python]
----
social = Graph().traversal(SocialTraversalSource).withRemote(DriverRemoteConnection('ws://localhost:8182/gremlin','g'))
social.persons("marko").knows("josh")
social.persons("marko").youngestFriendsAge()
social.persons().filter(__.createdAtLeast(2)).count()
----

=== Syntactic Sugar

Python supports meta-programming and operator overloading. There are three uses of these techniques in Gremlin-Python
that makes traversals a bit more concise.

[source,python]
----
>>> g.V().both()[1:3].toList()
[v[2], v[4]]
>>> g.V().both()[1].toList()
[v[2]]
>>> g.V().both().name.toList()
['lop', 'lop', 'lop', 'vadas', 'josh', 'josh', 'josh', 'marko', 'marko', 'marko', 'peter', 'ripple']
----

[[gremlin-python-differences]]
=== Differences

In situations where Python reserved words and global functions overlap with standard Gremlin steps and tokens, those
bits of conflicting Gremlin get an underscore appended as a suffix:

*Steps* - <<and-step,and_()>>, <<as-step,as_()>>, <<from-step,from_()>>, <<is-step,is_()>>, <<in-step,in_()>>,
<<not-step,not_()>>, <<or-step,or_()>>, <<with-step,with_()>>

*Tokens* - <<a-note-on-scopes,Scope.global_>>

=== Limitations

* Traversals that return a `Set` *might* be coerced to a `List` in Python. In the case of Python, number equality
is different from JVM languages which produces different `Set` results when those types are in use. When this case
is detected during deserialization, the `Set` is coerced to a `List` so that traversals return consistent
results within a collection across different languages. If a `Set` is needed then convert `List` results
to `Set` manually.
* Gremlin is capable of returning `Dictionary` results that use non-hashable keys (e.g. Dictionary as a key) and Python
does not support that at a language level. Gremlin that returns such results will need to be re-written to avoid that.

=== Application Examples

The TinkerPop source code contains a simple Python script that shows a basic example of how gremlinpython works. It
can be found in GitHub link:https://github.com/apache/tinkerpop/tree/xx.yy.zz/gremlin-python/src/main/python/example.py[here]
and is designed to work best with a running <<gremlin-server,Gremlin Server>> configured with the default
`conf/gremlin-server.yaml` file as included with the standard release packaging.

[source,shell]
----
pip install gremlinpython
pip install tornado
python example.py
----

anchor:gremlin-DotNet[]
[[gremlin-dotnet]]
== Gremlin.Net

image:gremlin-dotnet-logo.png[width=371,float=right] Apache TinkerPop's Gremlin.Net implements Gremlin within the C#
language. It targets .NET Standard and can therefore be used on different operating systems and with different .NET
frameworks, such as .NET Framework and link:https://www.microsoft.com/net/core[.NET Core]. Since the C# syntax is very
similar to that of Java, it should be very easy to switch between Gremlin-Java and Gremlin.Net. The only major
syntactical difference is that all method names in Gremlin.Net use PascalCase as opposed to camelCase in Gremlin-Java
in order to comply with .NET conventions.

[source,powershell]
nuget install Gremlin.Net

=== Connecting

The pattern for connecting is described in <<connecting-gremlin,Connecting Gremlin>> and it basically distills down to
creating a `GraphTraversalSource`. A `GraphTraversalSource` is created from the `AnonymousTraversalSource.traversal()`
method where the "g" provided to the `DriverRemoteConnection` corresponds to the name of a `GraphTraversalSource` on
the remote end.

[source,csharp]
----
include::../../../gremlin-dotnet/test/Gremlin.Net.IntegrationTest/Docs/Reference/GremlinVariantsTests.cs[tags=connecting]
----

=== Common Imports

There are a number of classes, functions and tokens that are typically used with Gremlin. The following imports
provide most of the typical functionality required to use Gremlin:

[source,csharp]
----
include::../../../gremlin-dotnet/test/Gremlin.Net.IntegrationTest/Docs/Reference/GremlinVariantsTests.cs[tags=commonImports]
----

=== Configuration

The connection properties for the Gremlin.Net driver can be passed to the `GremlinServer` instance as keyword arguments:

[width="100%",cols="3,10,^2",options="header"]
|=========================================================
|Key |Description |Default
|hostname |The hostname that the driver will connect to. |localhost
|port |The port on which Gremlin Server can be reached. |8182
|enableSsl |Determines if SSL should be enabled or not. If enabled on the server then it must be enabled on the client. |false
|username |The username to submit on requests that require authentication. |_none_
|password |The password to submit on requests that require authentication. |_none_
|=========================================================

==== Connection Pool

It is also possible to configure the `ConnectionPool` of the Gremlin.Net driver.
These configuration options can be set as properties
on the `ConnectionPoolSettings` instance that can be passed to the `GremlinClient`:

[width="100%",cols="3,10,^2",options="header"]
|=========================================================
|Key |Description |Default
|PoolSize |The size of the connection pool. |4
|MaxInProcessPerConnection |The maximum number of in-flight requests that can occur on a connection. |32
|=========================================================

A `NoConnectionAvailableException` is thrown if all connections have reached the `MaxInProcessPerConnection` limit
when a new request comes in.

==== Serialization

The Gremlin.Net driver uses by default GraphSON 3.0 but it is also possible to use GraphSON 2.0 which can be necessary
when the server does not support GraphSON 3.0 yet:

[source,csharp]
----
include::../../../gremlin-dotnet/test/Gremlin.Net.IntegrationTest/Docs/Reference/GremlinVariantsTests.cs[tags=serialization]
----

=== Traversal Strategies

In order to add and remove traversal strategies from a traversal source, Gremlin.Net has an `AbstractTraversalStrategy`
class along with a collection of subclasses that mirror the standard Gremlin-Java strategies.

[source,csharp]
----
include::../../../gremlin-dotnet/test/Gremlin.Net.IntegrationTest/Docs/Reference/GremlinVariantsTests.cs[tags=traversalStrategies]
----

NOTE: Many of the TraversalStrategy classes in Gremlin.Net are proxies to the respective strategy on Apache TinkerPop’s
JVM-based Gremlin traversal machine. As such, their `Apply(ITraversal)` method does nothing. However, the strategy is
encoded in the Gremlin.Net bytecode and transmitted to the Gremlin traversal machine for re-construction machine-side.

=== The Lambda Solution

Supporting link:https://en.wikipedia.org/wiki/Anonymous_function[anonymous functions] across languages is difficult as
most languages do not support lambda introspection and thus, code analysis. While Gremlin.Net doesn't support C# lambdas, it
is still able to represent lambdas in other languages. When the lambda is represented in `Bytecode` its language is encoded
such that the remote connection host can infer which translator and ultimate execution engine to use.

[source,csharp]
----
g.V().Out().Map<int>(Lambda.Groovy("it.get().value('name').length()")).Sum<int>().ToList();      <1>
g.V().Out().Map<int>(Lambda.Python("lambda x: len(x.get().value('name'))")).Sum<int>().ToList(); <2>
----

<1> `Lambda.Groovy()` can be used to create a Groovy lambda. 
<2> `Lambda.Python()` can be used to create a Python lambda.

The `ILambda` interface returned by these two methods inherits interfaces like `IFunction` and `IPredicate` that mirror
their Java counterparts which makes it possible to use lambdas with Gremlin.Net for the same steps as in Gremlin-Java.

TIP: When running into situations where Groovy cannot properly discern a method signature based on the `Lambda`
instance created, it will help to fully define the closure in the lambda expression - so rather than
`Lambda.Groovy("it.get().value('name'))`, prefer `Lambda.Groovy("x -> x.get().value('name'))`.

=== Submitting Scripts

WARNING: TinkerPop does not recommend submitting script-based requests and generally continues to support this feature
for legacy reasons and corner use cases which are still not completely addressed by the Gremlin language. Please
consider using bytecode-based requests instead when possible.

Gremlin scripts are sent to the server from a `IGremlinClient` instance.  A `IGremlinClient` is created as follows:

[source,csharp]
----
include::../../../gremlin-dotnet/test/Gremlin.Net.IntegrationTest/Docs/Reference/GremlinVariantsTests.cs[tags=submittingScripts]
----

If the remote system has authentication and SSL enabled, then the `GremlinServer` object can be configured as follows:

[source,csharp]
----
include::../../../gremlin-dotnet/test/Gremlin.Net.IntegrationTest/Docs/Reference/GremlinVariantsTests.cs[tags=submittingScriptsWithAuthentication]
----

[[gremlin-net-dsl]]
=== Domain Specific Languages

Developing a <<dsl,Domain Specific Language>> (DSL) for .Net is most easily implemented using
link:https://docs.microsoft.com/en-us/dotnet/csharp/programming-guide/classes-and-structs/extension-methods[Extension Methods]
as they don't require direct extension of classes in the TinkerPop hierarchy. Extension Method classes simply need to
be constructed for the `GraphTraversal` and the `GraphTraversalSource`. Unfortunately, anonymous traversals (spawned
from `+__+`) can't use the Extension Method approach as they do not work for static classes and static classes can't be
extended. The only option is to re-implement the methods of `+__+` as a wrapper in the anonymous traversal for the DSL
or to simply create a static class for the DSL and use the two anonymous traversals creators independently. The
following example uses the latter approach as it saves a lot of boilerplate code with the minor annoyance of having a
second static class to deal with when writing traversals rather than just calling `+__+` for everything.

[source,csharp]
----
include::../../../gremlin-dotnet/test/Gremlin.Net.IntegrationTest/Docs/Reference/GremlinVariantsDsl.cs[tags=dsl]
----

Note the creation of `__Social` as the Social DSL's "extension" to the available ways in which to spawn anonymous
traversals. The use of the double underscore prefix in the name is just a convention to consider using and is not a
requirement. To use the DSL, bring it into scope with the `using` directive:

[source,csharp]
----
include::../../../gremlin-dotnet/test/Gremlin.Net.IntegrationTest/Docs/Reference/GremlinVariantsDslTests.cs[tags=dslUsing]
----

and then it can be called from the application as follows:

[source,csharp]
----
include::../../../gremlin-dotnet/test/Gremlin.Net.IntegrationTest/Docs/Reference/GremlinVariantsDslTests.cs[tags=dslExamples]
----

[[gremlin-dotnet-differences]]
=== Differences

Gremlin allows for `Map` instances to include `null` keys, but `null` keys in C# `Dictionary` instances are not allowed.
It is therefore necessary to rewrite a traversal such as:

[source,javascript]
----
g.V().groupCount().by('age')
----

where "age" is not a valid key for all vertices in a way that will remove the need for a `null` to be returned.

[source,javascript]
----
g.V().has('age').groupCount().by('age')
g.V().hasLabel('person').groupCount().by('age')
----

Either of the above two options accomplishes the desired goal as both prevent `groupCount()` from having to process
the possibility of `null`.

anchor:gremlin-dotnet-template[]
[[dotnet-application-examples]]
=== Application Examples

This link:https://docs.microsoft.com/dotnet/core/tools/custom-templates[dotnet template] helps getting started with
<<gremlin-dotnet,Gremlin.Net>>. It creates a new C# console project that shows how to connect to a
<<gremlin-server,Gremlin Server>> with Gremlin.Net.

You can install the template with the dotnet CLI tool:
[source,shell]
dotnet new -i Gremlin.Net.Template

After the template is installed, a new project based on this template can be installed:

[source,shell]
dotnet new gremlin

Specify the output directory for the new project which will then also be used as the name of the created project:

[source,shell]
dotnet new gremlin -o MyFirstGremlinProject

[[gremlin-javascript]]
== Gremlin-JavaScript

image:gremlin-js.png[width=130,float=right] Apache TinkerPop's Gremlin-JavaScript implements Gremlin within the
JavaScript language. It targets Node.js runtime and can be used on different operating systems on any Node.js 6 or
above. Since the JavaScript naming conventions are very similar to that of Java, it should be very easy to switch
between Gremlin-Java and Gremlin-JavaScript.

[source,bash]
npm install gremlin

=== Connecting

The pattern for connecting is described in <<connecting-gremlin,Connecting Gremlin>> and it basically distills down to
creating a `GraphTraversalSource`. A `GraphTraversalSource` is created from the `AnonymousTraversalSource.traversal()`
method where the "g" provided to the `DriverRemoteConnection` corresponds to the name of a `GraphTraversalSource` on
the remote end.

[source,javascript]
----
const g = traversal().withRemote(new DriverRemoteConnection('ws://localhost:8182/gremlin'));
----

Gremlin-JavaScript supports plain text SASL authentication, you can set it on the connection options.

[source,javascript]
----
const authenticator = new gremlin.driver.auth.PlainTextSaslAuthenticator('myuser', 'mypassword');
const g = traversal().withRemote(new DriverRemoteConnection('ws://localhost:8182/gremlin', { authenticator });
----

Given that I/O operations in Node.js are asynchronous by default, <<terminal-steps,Terminal Steps>> return a `Promise`:

* `Traversal.toList()`: Returns a `Promise` with an `Array` as result value.
* `Traversal.next()`: Returns a `Promise` with a `{ value, done }` tuple as result value, according to the
link:https://github.com/tc39/proposal-async-iteration[async iterator proposal].
* `Traversal.iterate()`: Returns a `Promise` without a value.

For example:

[source,javascript]
----
g.V().hasLabel('person').values('name').toList()
  .then(names => console.log(names));
----

When using `async` functions it is possible to `await` the promises:

[source,javascript]
----
const names = await g.V().hasLabel('person').values('name').toList();
console.log(names);
----

=== Common Imports

There are a number of classes, functions and tokens that are typically used with Gremlin. The following imports
provide most of the typical functionality required to use Gremlin:

[source,javascript]
----
const gremlin = require('gremlin');
const traversal = gremlin.process.AnonymousTraversalSource.traversal;
const __ = gremlin.process.statics;
const DriverRemoteConnection = gremlin.driver.DriverRemoteConnection;
const column = gremlin.process.traversal.column
const direction = gremlin.process.traversal.direction
const p = gremlin.process.traversal.P
const pick = gremlin.process.traversal.pick
const pop = gremlin.process.traversal.pop
const order = gremlin.process.traversal.order
const scope = gremlin.process.traversal.scope
const t = gremlin.process.traversal.t
----

=== Submitting Scripts

WARNING: TinkerPop does not recommend submitting script-based requests and generally continues to support this feature
for legacy reasons and corner use cases which are still not completely addressed by the Gremlin language. Please
consider using bytecode-based requests instead when possible.

It is possible to submit parametrized Gremlin scripts to the server as strings, using the `Client` class:

[source,javascript]
----
const gremlin = require('gremlin');
const client = new gremlin.driver.Client('ws://localhost:8182/gremlin', { traversalSource: 'g' });

const result1 = await client.submit('g.V(vid)', { vid: 1 });
const vertex = result1.first();

const result2 = await client.submit('g.V().hasLabel(label).tail(n)', { label: 'person', n: 3 });

// ResultSet is an iterable
for (const vertex of result2) {
  console.log(vertex.id);
}
----

It is also possible to initialize the `Client` to use <<sessions,sessions>>:

[source,javascript]
----
const client = new gremlin.driver.Client('ws://localhost:8182/gremlin', { traversalSource: 'g', 'processor': 'session' });
----

With this configuration, the state of variables within scripts are preserved between requests.

[[gremlin-javascript-dsl]]
=== Domain Specific Languages

Developing Gremlin DSLs in JavaScript largely requires extension of existing core classes with use of standalone
functions for anonymous traversal spawning. The pattern is demonstrated in the following example:

[source,javascript]
----
class SocialTraversal extends GraphTraversal {
  constructor(graph, traversalStrategies, bytecode) {
    super(graph, traversalStrategies, bytecode);
  }

  aged(age) {
    return this.has('person', 'age', age);
  }
}

class SocialTraversalSource extends GraphTraversalSource {
  constructor(graph, traversalStrategies, bytecode) {
    super(graph, traversalStrategies, bytecode, SocialTraversalSource, SocialTraversal);
  }

  person(name) {
    return this.V().has('person', 'name', name);
  }
}

function anonymous() {
  return new SocialTraversal(null, null, new Bytecode());
}

function aged(age) {
  return anonymous().aged(age);
}
----

`SocialTraversal` extends the core `GraphTraversal` class and has a three argument constructor which is immediately
proxied to the `GraphTraversal` constructor. New DSL steps are then added to this class using available steps to
construct the underlying traversal to execute as demonstrated in the `aged()` step.

The `SocialTraversal` is spawned from a `SocialTraversalSource` which is extended from `GraphTraversalSource`. Steps
added here are meant to be start steps. In the above case, the `person()` start step find a "person" vertex to begin
the traversal from.

Typically, steps that are made available on a `GraphTraversal` (i.e. SocialTraversal in this example) should also be
made available as spawns for anonymous traversals. The recommendation is that these steps be exposed in the module
as standalone functions. In the example above, the standalone `aged()` step creates an anonymous traversal through
an `anonymous()` utility function. The method for creating these standalone functions can be handled in other ways if
desired.

To use the DSL, simply initialize the `g` as follows:

[source,javascript]
----
const g = traversal(SocialTraversalSource).withRemote(connection);
g.person('marko').aged(29).values('name').toList().
  then(names => console.log(names));
----

[[gremlin-javascript-differences]]
=== Differences

In situations where Javascript reserved words and global functions overlap with standard Gremlin steps and tokens, those
bits of conflicting Gremlin get an underscore appended as a suffix:

*Steps* - <<from-step,from_()>>, <<in-step,in_()>>, <<with-step,with_()>>

Gremlin allows for `Map` instances to include `null` keys, but `null` keys in Javascript have some interesting behavior
as in:

[source,text]
----
> var a = { null: 'something', 'b': 'else' };
> JSON.stringify(a)
'{"null":"something","b":"else"}'
> JSON.parse(JSON.stringify(a))
{ null: 'something', b: 'else' }
> a[null]
'something'
> a['null']
'something'
----

This behavior needs to be considered when using Gremlin to return such results. A typical situation where this might
happen is with `group()` or `groupCount()` as in:

[source,javascript]
----
g.V().groupCount().by('age')
----

where "age" is not a valid key for all vertices. In these cases, it will return `null` for that key and group on that.
It may bet better in Javascript to filter away those vertices to avoid the return of `null` in the returned `Map`:

[source,javascript]
----
g.V().has('age').groupCount().by('age')
g.V().hasLabel('person').groupCount().by('age')
----

Either of the above two options accomplishes the desired goal as both prevent `groupCount()` from having to process
the possibility of `null`.<|MERGE_RESOLUTION|>--- conflicted
+++ resolved
@@ -256,10 +256,7 @@
 |connectionPool.maxSimultaneousUsagePerConnection |The maximum number of times that a connection can be borrowed from the pool simultaneously. |16
 |connectionPool.maxSize |The maximum size of a connection pool for a host. |8
 |connectionPool.maxWaitForConnection |The amount of time in milliseconds to wait for a new connection before timing out. |3000
-<<<<<<< HEAD
-=======
 |connectionPool.maxWaitForClose |The amount of time in milliseconds to wait for pending messages to be returned from the server before closing the connection. |3000
->>>>>>> 36ac7c3d
 |connectionPool.minInProcessPerConnection |The minimum number of in-flight requests that can occur on a connection. |1
 |connectionPool.minSimultaneousUsagePerConnection |The maximum number of times that a connection can be borrowed from the pool simultaneously. |8
 |connectionPool.minSize |The minimum size of a connection pool for a host. |2

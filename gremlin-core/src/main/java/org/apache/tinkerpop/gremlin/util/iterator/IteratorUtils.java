--- conflicted
+++ resolved
@@ -246,11 +246,6 @@
             public E next() {
                 return function.apply(iterator.next());
             }
-
-            @Override
-            public void remove() {
-                iterator.remove();
-            }
         };
     }
 
@@ -338,11 +333,7 @@
 
             @Override
             public void remove() {
-<<<<<<< HEAD
-                this.currentIterator.remove();
-=======
                 iterator.remove();
->>>>>>> b07400cc
             }
 
             @Override

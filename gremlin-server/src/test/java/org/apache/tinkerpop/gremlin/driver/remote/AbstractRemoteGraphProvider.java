--- conflicted
+++ resolved
@@ -302,11 +302,7 @@
                 case 1:
                     return g.withComputer(Computer.compute(TinkerGraphComputer.class));
                 case 2:
-<<<<<<< HEAD
-                    return g.withComputer(Computer.compute(TinkerGraphComputer.class).workers(Runtime.getRuntime().availableProcessors()));
-=======
                     return g.withComputer(Computer.compute(TinkerGraphComputer.class).workers(TestHelper.RANDOM.nextInt(AVAILABLE_PROCESSORS) + 1));
->>>>>>> 5f4e2b69
                 default:
                     throw new IllegalStateException("This state should not have occurred: " + state);
             }

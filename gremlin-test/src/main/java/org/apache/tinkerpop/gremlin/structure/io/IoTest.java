--- conflicted
+++ resolved
@@ -21,7 +21,6 @@
 import org.apache.commons.configuration.Configuration;
 import org.apache.tinkerpop.gremlin.AbstractGremlinTest;
 import org.apache.tinkerpop.gremlin.FeatureRequirement;
-import org.apache.tinkerpop.gremlin.IgnoreIteratorLeak;
 import org.apache.tinkerpop.gremlin.LoadGraphWith;
 import org.apache.tinkerpop.gremlin.TestHelper;
 import org.apache.tinkerpop.gremlin.structure.Direction;
@@ -110,7 +109,6 @@
 public class IoTest {
     private static final Logger logger = LoggerFactory.getLogger(IoTest.class);
 
-<<<<<<< HEAD
     private static final String CLASSIC_GRAPH_WITH_COLOR = "<?xml version=\"1.0\" ?>\n" +
             "<graphml xmlns=\"http://graphml.graphdrawing.org/xmlns\" xmlns:xsi=\"http://www.w3.org/2001/XMLSchema-instance\" xsi:schemaLocation=\"http://graphml.graphdrawing.org/xmlns http://graphml.graphdrawing.org/xmlns/1.1/graphml.xsd\">\n" +
             "    <key id=\"age\" for=\"node\" attr.name=\"age\" attr.type=\"int\"></key>\n" +
@@ -191,9 +189,6 @@
             "    </graph>\n" +
             "</graphml>";
 
-    @IgnoreIteratorLeak
-=======
->>>>>>> 1f7e0e14
     public static class GraphMLTest extends AbstractGremlinTest {
 
         @Test

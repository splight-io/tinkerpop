<!--
Licensed to the Apache Software Foundation (ASF) under one or more
contributor license agreements.  See the NOTICE file distributed with
this work for additional information regarding copyright ownership.
The ASF licenses this file to You under the Apache License, Version 2.0
(the "License"); you may not use this file except in compliance with
the License.  You may obtain a copy of the License at

  http://www.apache.org/licenses/LICENSE-2.0

Unless required by applicable law or agreed to in writing, software
distributed under the License is distributed on an "AS IS" BASIS,
WITHOUT WARRANTIES OR CONDITIONS OF ANY KIND, either express or implied.
See the License for the specific language governing permissions and
limitations under the License.
-->
<project xmlns="http://maven.apache.org/POM/4.0.0"
         xmlns:xsi="http://www.w3.org/2001/XMLSchema-instance"
         xsi:schemaLocation="http://maven.apache.org/POM/4.0.0 http://maven.apache.org/xsd/maven-4.0.0.xsd">
    <modelVersion>4.0.0</modelVersion>
    <parent>
        <groupId>org.apache.tinkerpop</groupId>
        <artifactId>tinkerpop</artifactId>
        <version>3.5.0-SNAPSHOT</version>
    </parent>
    <artifactId>gremlin-python</artifactId>
    <name>Apache TinkerPop :: Gremlin Python</name>
    <properties>
        <!-- provides a way to convert maven.test.skip value to skipTests for use in skipping python tests -->
        <maven.test.skip>false</maven.test.skip>
        <skipTests>${maven.test.skip}</skipTests>
        <gremlin.server.dir>${project.parent.basedir}/gremlin-server</gremlin.server.dir>
    </properties>
    <build>
        <directory>${basedir}/target</directory>
        <finalName>${project.artifactId}-${project.version}</finalName>
        <plugins>
            <!--
            there is no point to building/deploying the jvm stuff - there is no java source really - just poms
            -->
            <plugin>
                <groupId>org.apache.maven.plugins</groupId>
                <artifactId>maven-javadoc-plugin</artifactId>
                <configuration>
                    <skip>true</skip>
                </configuration>
            </plugin>
            <plugin>
                <groupId>org.apache.maven.plugins</groupId>
                <artifactId>maven-source-plugin</artifactId>
                <configuration>
                    <skipSource>true</skipSource>
                </configuration>
            </plugin>
            <plugin>
                <groupId>org.apache.maven.plugins</groupId>
                <artifactId>maven-install-plugin</artifactId>
                <configuration>
                    <skip>true</skip>
                </configuration>
            </plugin>
            <plugin>
                <groupId>org.apache.maven.plugins</groupId>
                <artifactId>maven-deploy-plugin</artifactId>
                <configuration>
                    <skip>true</skip>
                </configuration>
            </plugin>
        </plugins>
    </build>

    <profiles>
        <!-- activates the building of python components and requires that python be installed on the system -->
        <profile>
            <id>glv-python</id>
            <activation>
                <activeByDefault>false</activeByDefault>
                <file>
                    <exists>.glv</exists>
                </file>
            </activation>
            <build>
                <plugins>
                    <!-- need to create python-reports directory at this point or else pytest can't write the report to it -->
                    <plugin>
                        <groupId>org.apache.maven.plugins</groupId>
                        <artifactId>maven-antrun-plugin</artifactId>
                        <executions>
                            <execution>
                                <id>create-python-reports-directory</id>
                                <phase>initialize</phase>
                                <goals>
                                    <goal>run</goal>
                                </goals>
                                <configuration>
                                    <target>
                                        <mkdir dir="${project.build.directory}/python-reports"/>
                                        <mkdir dir="${project.build.directory}/python-packaged/env"/>
                                    </target>
                                </configuration>
                            </execution>
                            <!-- copy files in python directory to target/py and run virtual env to sandbox python.
                                 there is no need to "activate" the virtualenv because all calls to python occur
                                 directly from bin/ -->
                            <execution>
                                <id>setup-py-env</id>
                                <phase>process-resources</phase>
                                <goals>
                                    <goal>run</goal>
                                </goals>
                                <configuration>
                                    <tasks>
                                        <!-- seems like we need a few different copies of the same source. all the
                                             different python stuff doesn't seem to want to share. we use
                                             /python3 for basic tests and stuff and /python-packaged for distribution
                                             tasks. some of the problem seems to stem from the python lifecycle not
                                             binding perfectly well to the maven lifecycle (integration tests seems to
                                             cause troubles specifically). note that the commands to install wheel are
                                             largely for safety in case someone is using an older version of virtualenv
                                             (which doesn't install wheel by default) -->
                                        <copy todir="${project.build.directory}/python3">
                                            <fileset dir="src/main/python"/>
                                        </copy>
<<<<<<< HEAD
=======
                                        <!-- print versions of python and virtualenv -->
                                        <exec dir="${project.build.directory}/python2" executable="python2"
                                              failonerror="true">
                                            <arg line="--version"/>
                                        </exec>
                                        <exec dir="${project.build.directory}/python2" executable="python3"
                                              failonerror="true">
                                            <arg line="--version"/>
                                        </exec>
                                        <exec dir="${project.build.directory}/python2" executable="virtualenv"
                                              failonerror="true">
                                            <arg line="--version"/>
                                        </exec>
                                        <exec dir="${project.build.directory}/python2" executable="virtualenv"
                                              failonerror="true">
                                            <arg line="--python=python2 env"/>
                                        </exec>
                                        <!-- pip 20 doesn't work with python 2 it seems -->
                                        <exec dir="${project.build.directory}/python2" executable="env/bin/python"
                                              failonerror="true">
                                            <arg line="-m pip install pip&gt;=19.3.1,&lt;20.0.0"/>
                                        </exec>
                                        <exec dir="${project.build.directory}/python2" executable="env/bin/pip"
                                              failonerror="true">
                                            <arg line="install wheel radish-bdd PyHamcrest aenum isodate"/>
                                        </exec>
>>>>>>> 5e54a705
                                        <exec dir="${project.build.directory}/python3" executable="virtualenv"
                                              failonerror="true">
                                            <arg line="--python=python3 env"/>
                                        </exec>
                                        <exec dir="${project.build.directory}/python3" executable="env/bin/pip"
                                              failonerror="true">
                                            <arg line="install wheel radish-bdd PyHamcrest aenum isodate"/>
                                        </exec>
                                        <copy todir="${project.build.directory}/python-packaged">
                                            <fileset dir="src/main/python"/>
                                        </copy>
                                        <exec dir="${project.build.directory}/python-packaged" executable="virtualenv"
                                              failonerror="true">
                                            <arg line="--python=python3 env"/>
                                        </exec>
                                        <exec dir="${project.build.directory}/python-packaged" executable="env/bin/pip"
                                              failonerror="true">
                                            <arg line="install wheel"/>
                                        </exec>
                                    </tasks>
                                </configuration>
                            </execution>
                            <execution>
                                <id>native-python3-build</id>
                                <phase>compile</phase>
                                <goals>
                                    <goal>run</goal>
                                </goals>
                                <configuration>
                                    <target>
                                        <exec executable="env/bin/python" dir="${project.build.directory}/python3"
                                              failonerror="true">
                                            <env key="PYTHONPATH" value=""/>
                                            <arg line="setup.py build --build-lib ${project.build.outputDirectory}/Lib"/>
                                        </exec>
                                    </target>
                                </configuration>
                            </execution>

                            <!--
                            build/package python source distribution and wheel archive. the version is bound to an
                            environment variable that gets used in setup.py to dynamically construct a module
                            __version__file
                             -->
                            <execution>
                                <id>package-py</id>
                                <phase>package</phase>
                                <goals>
                                    <goal>run</goal>
                                </goals>
                                <configuration>
                                    <target>
                                        <exec executable="env/bin/python" dir="${project.build.directory}/python-packaged"
                                              failonerror="true">
                                            <env key="VERSION" value="${project.version}"/>
                                            <env key="PYTHONPATH" value=""/>
                                            <arg line="setup.py sdist bdist_wheel"/>
                                        </exec>
                                    </target>
                                </configuration>
                            </execution>

                            <!--
                            use pytest to execute native python tests - output of xunit output is configured in setup.cfg.
                            this has to be an integration-test because we need gremlin-server running and the standard
                            test phase doesn't have a pre/post event like integration-test does.
                            -->
                            <execution>
                                <id>native-python3-test</id>
                                <phase>integration-test</phase>
                                <goals>
                                    <goal>run</goal>
                                </goals>
                                <configuration>
                                    <skip>${skipTests}</skip>
                                    <target>
                                        <exec executable="env/bin/python" dir="${project.build.directory}/python3"
                                              failonerror="true">
                                            <env key="PYTHONPATH" value=""/>
                                            <arg line="setup.py test"/>
                                        </exec>
                                        <!-- radish seems to like all dependencies in place -->
                                        <exec executable="env/bin/python" dir="${project.build.directory}/python3"
                                              failonerror="true">
                                            <env key="PYTHONPATH" value=""/>
                                            <arg line="setup.py install"/>
                                        </exec>
                                        <!-- run for graphson 3.0 -->
                                        <exec executable="env/bin/radish" dir="${project.build.directory}/python3"
                                              failonerror="true">
                                            <env key="PYTHONPATH" value=""/>
                                            <env key="PYTHONIOENCODING" value="utf-8:surrogateescape"/>
                                            <arg line="-f dots -e -t -b ${project.build.directory}/python3/radish ${project.basedir}/../gremlin-test/features/ --user-data=&quot;serializer=application/vnd.gremlin-v3.0+json&quot;"/> <!-- -no-line-jump -->
                                        </exec>
                                        <!-- run for graphbinary 1.0 -->
                                        <exec executable="env/bin/radish" dir="${project.build.directory}/python3"
                                              failonerror="true">
                                            <env key="PYTHONPATH" value=""/>
                                            <env key="PYTHONIOENCODING" value="utf-8:surrogateescape"/>
                                            <arg line="-f dots -e -t -b ${project.build.directory}/python3/radish ${project.basedir}/../gremlin-test/features/ --user-data=&quot;serializer=application/vnd.graphbinary-v1.0&quot;"/> <!-- -no-line-jump -->
                                        </exec>
                                    </target>
                                </configuration>
                            </execution>
                        </executions>
                    </plugin>
                    <plugin>
                        <groupId>org.codehaus.gmavenplus</groupId>
                        <artifactId>gmavenplus-plugin</artifactId>
                        <dependencies>
                            <dependency>
                                <groupId>org.apache.tinkerpop</groupId>
                                <artifactId>gremlin-server</artifactId>
                                <version>${project.version}</version>
                            </dependency>
                            <dependency>
                                <groupId>org.codehaus.groovy</groupId>
                                <artifactId>groovy-all</artifactId>
                                <version>${groovy.version}</version>
                                <type>pom</type>
                                <scope>runtime</scope>
                            </dependency>
                            <dependency>
                                <groupId>log4j</groupId>
                                <artifactId>log4j</artifactId>
                                <version>${log4j.version}</version>
                                <scope>runtime</scope>
                            </dependency>
                        </dependencies>
                        <executions>
                            <execution>
                                <id>generate-dsl</id>
                                <phase>generate-sources</phase>
                                <goals>
                                    <goal>execute</goal>
                                </goals>
                                <configuration>
                                    <properties>
                                        <property>
                                            <name>projectBaseDir</name>
                                            <value>${project.basedir}</value>
                                        </property>
                                    </properties>
                                    <scripts>
                                        <script>${project.basedir}/glv/generate.groovy</script>
                                    </scripts>
                                </configuration>
                            </execution>
                            <execution>
                                <id>gremlin-server-start</id>
                                <phase>pre-integration-test</phase>
                                <goals>
                                    <goal>execute</goal>
                                </goals>
                                <configuration>
                                    <properties>
                                        <property>
                                            <name>skipTests</name>
                                            <value>${skipTests}</value>
                                        </property>
                                        <property>
                                            <name>gremlinServerDir</name>
                                            <value>${gremlin.server.dir}</value>
                                        </property>
                                        <property>
                                            <name>settingsFile</name>
                                            <value>${gremlin.server.dir}/src/test/resources/org/apache/tinkerpop/gremlin/server/gremlin-server-integration.yaml</value>
                                        </property>
                                        <property>
                                            <name>executionName</name>
                                            <value>${project.name}</value>
                                        </property>
                                        <property>
                                            <name>projectBaseDir</name>
                                            <value>${project.basedir}</value>
                                        </property>
                                    </properties>
                                    <scripts>
                                        <script>${gremlin.server.dir}/src/test/scripts/test-server-start.groovy</script>
                                    </scripts>
                                </configuration>
                            </execution>
                            <execution>
                                <id>gremlin-server-stop</id>
                                <phase>post-integration-test</phase>
                                <goals>
                                    <goal>execute</goal>
                                </goals>
                                <configuration>
                                    <properties>
                                        <property>
                                            <name>skipTests</name>
                                            <value>${skipTests}</value>
                                        </property>
                                        <property>
                                            <name>executionName</name>
                                            <value>${project.name}</value>
                                        </property>
                                    </properties>
                                    <scripts>
                                        <script>${gremlin.server.dir}/src/test/scripts/test-server-stop.groovy</script>
                                    </scripts>
                                </configuration>
                            </execution>
                        </executions>
                    </plugin>
                </plugins>
            </build>
        </profile>
        <!--
        Provides a way to deploy the gremlinpython GLV to pypi. This cannot be part of the standard maven execution
        because pypi does not have a staging environment like sonatype for releases. As soon as the release is
        published it is public. In our release workflow, deploy occurs prior to vote on the release and we can't
        make this stuff public until the vote is over.
        -->
        <profile>
            <id>glv-python-deploy</id>
            <activation>
                <activeByDefault>false</activeByDefault>
                <property>
                    <name>pypi</name>
                </property>
            </activation>
            <build>
                <plugins>
                    <plugin>
                        <groupId>org.apache.maven.plugins</groupId>
                        <artifactId>maven-antrun-plugin</artifactId>
                        <executions>
                            <!-- deploy to pypi. assumes that ~/.pypirc is configured appropriately -->
                            <execution>
                                <id>deploy-py</id>
                                <phase>deploy</phase>
                                <goals>
                                    <goal>run</goal>
                                </goals>
                                <configuration>
                                    <target>
                                        <!--
                                        seems like https://github.com/pypa/twine/issues/338 is the reason to stay bound
                                        to this old version of twine. as long as keyring gets in the way and can't be
                                        disabled as described then you don't get a prompt for the password on deploy
                                        to pypi
                                         -->
                                        <exec dir="${project.build.directory}/python-packaged" executable="env/bin/pip"
                                              failonerror="true">
                                            <arg line="install twine==1.12.1"/>
                                        </exec>
					                    <!-- check the dist for errors before deploying -->
                                        <exec dir="${project.build.directory}/python-packaged" executable="env/bin/twine"
                                              failonerror="true">
                                            <arg line="check dist/*"/>
                                        </exec>
                                        <!-- to use the pypi test environment add: -r pypitest -->
                                        <exec dir="${project.build.directory}/python-packaged" executable="env/bin/twine"
                                              failonerror="true">
                                            <arg line="upload dist/* -r pypi -s "/>
                                        </exec>
                                    </target>
                                </configuration>
                            </execution>
                        </executions>
                    </plugin>
                </plugins>
            </build>
        </profile>
    </profiles>
</project><|MERGE_RESOLUTION|>--- conflicted
+++ resolved
@@ -121,35 +121,14 @@
                                         <copy todir="${project.build.directory}/python3">
                                             <fileset dir="src/main/python"/>
                                         </copy>
-<<<<<<< HEAD
-=======
-                                        <!-- print versions of python and virtualenv -->
-                                        <exec dir="${project.build.directory}/python2" executable="python2"
+                                        <exec dir="${project.build.directory}/python3" executable="python3"
                                               failonerror="true">
                                             <arg line="--version"/>
                                         </exec>
-                                        <exec dir="${project.build.directory}/python2" executable="python3"
+                                        <exec dir="${project.build.directory}/python3" executable="virtualenv"
                                               failonerror="true">
                                             <arg line="--version"/>
                                         </exec>
-                                        <exec dir="${project.build.directory}/python2" executable="virtualenv"
-                                              failonerror="true">
-                                            <arg line="--version"/>
-                                        </exec>
-                                        <exec dir="${project.build.directory}/python2" executable="virtualenv"
-                                              failonerror="true">
-                                            <arg line="--python=python2 env"/>
-                                        </exec>
-                                        <!-- pip 20 doesn't work with python 2 it seems -->
-                                        <exec dir="${project.build.directory}/python2" executable="env/bin/python"
-                                              failonerror="true">
-                                            <arg line="-m pip install pip&gt;=19.3.1,&lt;20.0.0"/>
-                                        </exec>
-                                        <exec dir="${project.build.directory}/python2" executable="env/bin/pip"
-                                              failonerror="true">
-                                            <arg line="install wheel radish-bdd PyHamcrest aenum isodate"/>
-                                        </exec>
->>>>>>> 5e54a705
                                         <exec dir="${project.build.directory}/python3" executable="virtualenv"
                                               failonerror="true">
                                             <arg line="--python=python3 env"/>
